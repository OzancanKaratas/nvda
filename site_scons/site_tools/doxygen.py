--- conflicted
+++ resolved
@@ -47,20 +47,12 @@
    lex.whitespace = lex.whitespace.replace("\n", "")
    lex.escape = ""
 
-<<<<<<< HEAD
-   lineno = lex.lineno
-=======
    lineno = lex.lineno  # noqa: F841
->>>>>>> 86f79e6b
    token = lex.get_token()
    key = token   # the first token should be a key
    last_token = ""
    key_token = False
-<<<<<<< HEAD
-   next_key = False
-=======
    next_key = False  # noqa: F841
->>>>>>> 86f79e6b
    new_data = True
 
    def append_data(data, key, new_data, token):
