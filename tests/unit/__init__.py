# A part of NonVisual Desktop Access (NVDA)
# This file is covered by the GNU General Public License.
# See the file COPYING for more details.
# Copyright (C) 2017-2023 NV Access Limited, Babbage B.V., Cyrille Bougot

"""NVDA unit testing.
All unit tests should reside within this package and should be
divided into modules and packages similar to the code they are testing.
Test modules must have a C{test_} prefix
and should contain one or more classes with a C{Test} prefix which subclass C{unittest.TestCase}.
Methods in test classes should have a C{test_} prefix.
"""

### Ugly bootstrapping code.

import os
import sys

# The path to the unit tests.
UNIT_DIR = os.path.dirname(os.path.abspath(__file__))
# The path to the top of the repo.
TOP_DIR = os.path.dirname(os.path.dirname(UNIT_DIR))
# The path to the NVDA "source" directory.
SOURCE_DIR = os.path.join(TOP_DIR, "source")
# Let us import modules from the NVDA source.
sys.path.insert(1, SOURCE_DIR)
# Suppress Flake8 warning F401 (module imported but unused)
# as this module is imported to expand the system path.
<<<<<<< HEAD
import sourceEnv  # noqa: F401
=======
import sourceEnv  # noqa: E402, F401
>>>>>>> 86f79e6b
# Apply several monkey patches to comtypes to make sure that it would search for generated interfaces
# rather than creating them on the fly. Also stop module being never than typelib error, seen when
# virtual environment has been created under different version of Windows than the one used for unit tests.
# Suppress Flake8 warning E402 (module import not at top of file) as this cannot be imported until source
# directory is appended to python path.
import monkeyPatches.comtypesMonkeyPatches  # noqa: E402
monkeyPatches.comtypesMonkeyPatches.replace_check_version()
monkeyPatches.comtypesMonkeyPatches.appendComInterfacesToGenSearchPath()
<<<<<<< HEAD
import globalVars
=======
import globalVars  # noqa: E402
>>>>>>> 86f79e6b


# Tell NvDA where its application directory is
globalVars.appDir = SOURCE_DIR

# Set options normally taken from the command line.
# The path from which to load a configuration file.
# Ideally, this would be an in-memory, default configuration.
# However, config currently requires a path.
# We use the unit test directory, since we want a clean config.
globalVars.appArgs.configPath = UNIT_DIR
globalVars.appArgs.disableAddons = True


# We depend on the current directory to load some files;
# e.g. braille imports louis which loads liblouis.dll using a relative path.
os.chdir(SOURCE_DIR)
# The path to this package might be relative, so make it absolute,
# since we just changed directory.
__path__[0] = UNIT_DIR
# We don't want logging for now,
# though we may optionally want this in future; see #7045.
<<<<<<< HEAD
import logging
from logHandler import log
=======
import logging  # noqa: E402
from logHandler import log  # noqa: E402
>>>>>>> 86f79e6b
log.addHandler(logging.NullHandler())
# There's no point in logging anything at all, since it'll go nowhere.
log.setLevel(100)

# Much of this should eventually be replaced by stuff which gets reset before each test
# so the tests are isolated.
<<<<<<< HEAD
import config
config.initialize()
# Initialize languageHandler so that translatable strings work.
import languageHandler
languageHandler.setLanguage("en")
# NVDAObjects need appModuleHandler to be initialized.
import appModuleHandler
=======
import config  # noqa: E402
config.initialize()
# Initialize languageHandler so that translatable strings work.
import languageHandler  # noqa: E402
languageHandler.setLanguage("en")
# NVDAObjects need appModuleHandler to be initialized.
import appModuleHandler  # noqa: E402
>>>>>>> 86f79e6b
appModuleHandler.initialize()
# Anything which notifies of cursor updates requires braille and vision to be initialized.
# Suppress Flake8 warning E402 (Module level import not at top of file)
import vision  # noqa: E402
vision.initialize()

import speech  # noqa: E402

speech.initialize()

<<<<<<< HEAD
import braille
=======
import braille  # noqa: E402
>>>>>>> 86f79e6b
# Disable auto detection of braille displays when unit testing.
config.conf['braille']['display'] = "noBraille"
braille.initialize()


# For braille unit tests, we need to enable the braille handler by providing it a cell count
# Give the display 40 cells
def getFakeCellCount(numCells: int) -> int:
	return 40


braille.filter_displaySize.register(getFakeCellCount)
_original_handleReviewMove = braille.handler.handleReviewMove


def _patched_handleReviewMove(shouldAutoTether=True):
	"""
	For braille unit tests that rely on updating the review cursor, ensure that we simulate a core cycle
	by executing BrailleHandler._handlePendingUpdate after Braillehandler.handleReviewMove
	"""
	_original_handleReviewMove(shouldAutoTether)
	braille.handler._handlePendingUpdate()


braille.handler.handleReviewMove = _patched_handleReviewMove

# Changing braille displays might call braille.handler.disableDetection(),
# which requires the bdDetect.deviceInfoFetcher to be set.
import bdDetect  # noqa: E402
bdDetect.deviceInfoFetcher = bdDetect._DeviceInfoFetcher()

# Braille unit tests also need braille input to be initialized.
import brailleInput  # noqa: E402
brailleInput.initialize()

# Make sure there's no blinking cursor as that relies on wx
config.conf['braille']['cursorBlink'] = False

# textutils tests need uniscribe in NVDAHelper local lib
import ctypes  # noqa: E402
import NVDAHelper  # noqa: E402
NVDAHelper.localLib = ctypes.cdll.LoadLibrary(
	os.path.join(NVDAHelper.versionedLibPath, 'nvdaHelperLocal.dll')
)
# The focus and navigator objects need to be initialized to something.
<<<<<<< HEAD
from .objectProvider import PlaceholderNVDAObject,NVDAObjectWithRole
phObj = PlaceholderNVDAObject()
import api
=======
from .objectProvider import PlaceholderNVDAObject,NVDAObjectWithRole  # noqa: E402, F401
phObj = PlaceholderNVDAObject()
import api  # noqa: E402
>>>>>>> 86f79e6b
api.setFocusObject(phObj)
api.setNavigatorObject(phObj)
api.setDesktopObject(phObj)

# Stub speech functions to make them no-ops.
# Eventually, these should keep track of calls so we can make assertions.
<<<<<<< HEAD
import speech
=======
import speech  # noqa: E402
>>>>>>> 86f79e6b
speech.speak = lambda speechSequence, symbolLevel=None, priority=None: None
speech.speakSpelling = lambda text, locale=None, useCharacterDescriptions=False, priority=None: None<|MERGE_RESOLUTION|>--- conflicted
+++ resolved
@@ -26,11 +26,7 @@
 sys.path.insert(1, SOURCE_DIR)
 # Suppress Flake8 warning F401 (module imported but unused)
 # as this module is imported to expand the system path.
-<<<<<<< HEAD
-import sourceEnv  # noqa: F401
-=======
 import sourceEnv  # noqa: E402, F401
->>>>>>> 86f79e6b
 # Apply several monkey patches to comtypes to make sure that it would search for generated interfaces
 # rather than creating them on the fly. Also stop module being never than typelib error, seen when
 # virtual environment has been created under different version of Windows than the one used for unit tests.
@@ -39,11 +35,7 @@
 import monkeyPatches.comtypesMonkeyPatches  # noqa: E402
 monkeyPatches.comtypesMonkeyPatches.replace_check_version()
 monkeyPatches.comtypesMonkeyPatches.appendComInterfacesToGenSearchPath()
-<<<<<<< HEAD
-import globalVars
-=======
 import globalVars  # noqa: E402
->>>>>>> 86f79e6b
 
 
 # Tell NvDA where its application directory is
@@ -66,28 +58,14 @@
 __path__[0] = UNIT_DIR
 # We don't want logging for now,
 # though we may optionally want this in future; see #7045.
-<<<<<<< HEAD
-import logging
-from logHandler import log
-=======
 import logging  # noqa: E402
 from logHandler import log  # noqa: E402
->>>>>>> 86f79e6b
 log.addHandler(logging.NullHandler())
 # There's no point in logging anything at all, since it'll go nowhere.
 log.setLevel(100)
 
 # Much of this should eventually be replaced by stuff which gets reset before each test
 # so the tests are isolated.
-<<<<<<< HEAD
-import config
-config.initialize()
-# Initialize languageHandler so that translatable strings work.
-import languageHandler
-languageHandler.setLanguage("en")
-# NVDAObjects need appModuleHandler to be initialized.
-import appModuleHandler
-=======
 import config  # noqa: E402
 config.initialize()
 # Initialize languageHandler so that translatable strings work.
@@ -95,7 +73,6 @@
 languageHandler.setLanguage("en")
 # NVDAObjects need appModuleHandler to be initialized.
 import appModuleHandler  # noqa: E402
->>>>>>> 86f79e6b
 appModuleHandler.initialize()
 # Anything which notifies of cursor updates requires braille and vision to be initialized.
 # Suppress Flake8 warning E402 (Module level import not at top of file)
@@ -106,11 +83,7 @@
 
 speech.initialize()
 
-<<<<<<< HEAD
-import braille
-=======
 import braille  # noqa: E402
->>>>>>> 86f79e6b
 # Disable auto detection of braille displays when unit testing.
 config.conf['braille']['display'] = "noBraille"
 braille.initialize()
@@ -156,25 +129,15 @@
 	os.path.join(NVDAHelper.versionedLibPath, 'nvdaHelperLocal.dll')
 )
 # The focus and navigator objects need to be initialized to something.
-<<<<<<< HEAD
-from .objectProvider import PlaceholderNVDAObject,NVDAObjectWithRole
-phObj = PlaceholderNVDAObject()
-import api
-=======
 from .objectProvider import PlaceholderNVDAObject,NVDAObjectWithRole  # noqa: E402, F401
 phObj = PlaceholderNVDAObject()
 import api  # noqa: E402
->>>>>>> 86f79e6b
 api.setFocusObject(phObj)
 api.setNavigatorObject(phObj)
 api.setDesktopObject(phObj)
 
 # Stub speech functions to make them no-ops.
 # Eventually, these should keep track of calls so we can make assertions.
-<<<<<<< HEAD
-import speech
-=======
 import speech  # noqa: E402
->>>>>>> 86f79e6b
 speech.speak = lambda speechSequence, symbolLevel=None, priority=None: None
 speech.speakSpelling = lambda text, locale=None, useCharacterDescriptions=False, priority=None: None