# NVDA

NVDA (NonVisual Desktop Access) is a free, open source screen reader for Microsoft Windows.
It is developed by NV Access in collaboration with a global community of contributors.
To learn more about NVDA or download a copy, visit the main [NV Access](http://www.nvaccess.org/) website.

## Key Project Links
* [NV Access](http://www.nvaccess.org/): The main home of NVDA
* [NVDA on GitHub](https://github.com/nvaccess/nvda)
* [NVDA issues on GitHub](https://github.com/nvaccess/nvda/issues): Bug reports, feature requests, etc.
* [NVDA development snapshots](http://www.nvda-project.org/snapshots): Automatically generated builds of the project in its current state of development
* [NVDA add-ons](http://addons.nvda-project.org/): Get add-ons to enhance NVDA
* [Translating NVDA](https://github.com/nvaccess/nvda/wiki/Translating): Information about how to translate NVDA into another language
* [NVDA community wiki](https://github.com/nvaccess/nvda-community/wiki): Articles contributed by the community
* [NVDA Controller Client](http://www.nvda-project.org/nvdaControllerClient/nvdaControllerClient_20100219.7z) (2010-02-19): NVDA API for external applications to directly speak or braille messages, etc.
* [NVDA Developer Guide](http://www.nvaccess.org/files/nvda/documentation/developerGuide.html)
* [Contributing to NVDA](https://github.com/nvaccess/nvda/wiki/Contributing): Guidelines for contributing to the NVDA source code
* [NVDA development email list](http://lists.sourceforge.net/lists/listinfo/nvda-devel) ([archives](http://nabble.nvda-project.org/Development-f1.html)): Discussion about NVDA development
* [NVDA commits email list](http://lists.sourceforge.net/lists/listinfo/nvda-commits): Notifications for all commits to the Git repository

## Getting the Source Code
The NVDA project uses the [Git](http://www.git-scm.com/) version control system for its source code and documentation.

The NVDA Git repository is located at https://github.com/nvaccess/nvda.git. You can clone it with the following command, which will place files in a directory named nvda:

```
git clone --recursive https://github.com/nvaccess/nvda.git
```

The --recursive option is needed to retrieve various Git submodules we use.

## Dependencies
The NVDA source depends on several other packages to run correctly.

### Installed Dependencies
The following dependencies need to be installed on your system:

* [Python](http://www.python.org/), version 2.7.13, 32 bit
* Microsoft Visual Studio 2017 Community, Version 15.3 or later:
	* Download from https://www.visualstudio.com/downloads/
	* When installing Visual Studio, you need to enable the following:
		On the Workloads tab, in the Windows group:
			* Universal Windows Platform Development
			* Desktop development with C++
		* Then in the Summary list, under Desktop for C++, Optional grouping, ensure the following is selected:
			* VC++ 2017 v141 toolset (x86,x64)
			* Windows 10 SDK (10.0.15063.0) for Desktop C++ x86 and x64


### Git Submodules
Most of the dependencies are contained in Git submodules.
If you didn't pass the --recursive option to git clone, you will need to run `git submodule update --init`.
Whenever a required submodule commit changes (e.g. after git pull), you will need to run `git submodule update`.
If you aren't sure, run `git submodule update` after every git pull, merge or checkout.

For reference, the following dependencies are included in Git submodules:

<<<<<<< HEAD
* [comtypes](http://sourceforge.net/projects/comtypes/), version 0.6.2
* [wxPython](http://www.wxpython.org/), version 4.0.0
* [Six](https://pypi.python.org/pypi/six), version 1.10.0, required by wxPython
=======
* [comtypes](https://github.com/enthought/comtypes), version 1.1.3
* [wxPython](http://www.wxpython.org/), version 3.0.2.0
>>>>>>> 633fd91c
* [Python Windows Extensions](http://sourceforge.net/projects/pywin32/ ), build 218
* [eSpeak NG](https://github.com/espeak-ng/espeak-ng), commit 37121600
* [Sonic](https://github.com/waywardgeek/sonic), commit 4f8c1d11
* [IAccessible2](http://www.linuxfoundation.org/collaborate/workgroups/accessibility/iaccessible2), version 1.3
* [ConfigObj](http://www.voidspace.org.uk/python/configobj.html), version 4.6.0
* [liblouis](http://www.liblouis.org/), version 3.3.0
* NVDA images and sounds
* System dlls not present on many systems: mfc90.dll, msvcp90.dll, msvcr90.dll, Microsoft.VC90.CRT.manifest
* [Adobe Acrobat accessibility interface, version XI](http://download.macromedia.com/pub/developer/acrobat/AcrobatAccess.zip)
* Adobe FlashAccessibility interface typelib
* [txt2tags](http://txt2tags.sourceforge.net/), version 2.5
* [MinHook](https://github.com/RaMMicHaeL/minhook), tagged version 1.2.2
* [SCons](http://www.scons.org/), version 3.0.0, commit 6a72c4de
* brlapi Python bindings, version 0.5.7 or later, distributed with [BRLTTY for Windows](http://brl.thefreecat.org/brltty/), version 4.2-2
* ALVA BC6 generic dll, version 3.0.4.1
* lilli.dll, version 2.1.0.0
* [Handy Tech Braille SDK, version 1.4.2.0](ftp://ftp.handytech.de/public/Software/BrailleDriver/HTBrailleSDK_1420a.zip)
* Updated Handy Tech sbsupport.dll and dealers.dat received on 2014-09-09
* [pyserial](http://pypi.python.org/pypi/pyserial), version 2.7
* [Python interface to FTDI driver/chip](http://fluidmotion.dyndns.org/zenphoto/index.php?p=news&title=Python-interface-to-FTDI-driver-chip)
* [Py2Exe](http://sourceforge.net/projects/py2exe/), version 0.6.9
* [Nulsoft Install System](http://nsis.sourceforge.net/), version 2.51
* [NSIS UAC plug-in](http://nsis.sourceforge.net/UAC_plug-in), version 0.2.4, ansi
* xgettext and msgfmt from [GNU gettext](http://sourceforge.net/projects/cppcms/files/boost_locale/gettext_for_windows/)
* [epydoc](http://epydoc.sourceforge.net/), version 3.0.1 with patch for bug #303
* [Boost Optional (stand-alone header)](https://github.com/akrzemi1/Optional), from commit [3922965](https://github.com/akrzemi1/Optional/commit/3922965396fc455c6b1770374b9b4111799588a9)

### Other Dependencies
These dependencies are not included in Git submodules, but aren't needed by most people.

* To generate developer documentation for nvdaHelper: [Doxygen Windows installer](http://www.stack.nl/~dimitri/doxygen/download.html), version 1.7.3:

## Preparing the Source Tree
Before you can run the NVDA source code, you must prepare the source tree.
You do this by opening a command prompt, changing to the root of the NVDA source distribution and typing:

```
scons source
```

You should do this again whenever the version of comtypes changes or language files are added or changed.
Note that if you want to access user documentation from the help menu while running the source version, you will also need to add user_docs to the commandline like so:

```
scons source user_docs
```

While simply testing or committing changes, it may be faster usually just doing `scons source` as user documentation will change each time the revision number changes.

### Compiling NVDAHelper with Debugging Options
Among other things, preparing the source tree builds the NVDAHelper libraries.  
If trying to debug nvdaHelper, You can control various  debugging options  with the `nvdaHelperDebugFlags` command line variable. It takes one or more of the following flags:

* debugCRT: the libraries will be linked against the debug C runtime and assertions will be enabled. (By default, the normal CRT is used and assertions are disabled.)
* RTC: runtime checks (stack corruption, uninitialized variables, etc.) will be enabled. (The default is no runtime checks.)
* analyze: runs MSVC code analysis on all nvdaHelper code, holting on any warning. (default is no analysis).

The special keywords none and all can also be used in place of the individual flags.

An example follows that enables debug CRT and runtype checks 

```
scons source nvdaHelperDebugFlags=debugCRT,RTC
```

Symbol pdb files are always produced when building, regardless of the debug flags.
However, they are not included in the NVDA distribution.
Instead, `scons symbolsArchive` will package them as a separate archive.

By default, builds also do not use any compiler optimizations.
Please see the release keyword argument for what compiler optimizations it will enable.

## Running the Source Code
To start NVDA from source code, run `nvda.pyw` located in the source directory.
To view help on the arguments that NVDA will accept, use the `-h` or `--help` option.
These arguments are also documented in the user guide.
Since NVDA is a Windows application (rather than command line), it is best to run it with `pythonw.exe`.
However, if during development you encounter an error early in the startup of NVDA, you can use `python.exe` which is likely to give more information about the error.

## Building NVDA
A binary build of NVDA can be run on a system without Python and all of NVDA's other dependencies installed (as we do for snapshots and releases).

Binary archives and bundles can be created using scons from the root of the NVDA source distribution. To build any of the following, open a command prompt and change to this directory.

To make a non-archived binary build (equivalent to an extracted portable archive), type:

```
scons dist
```

The build will be created in the dist directory.

To create a launcher  archive (one executable allowing for installation or portable dist generation), type:

```
scons launcher
```

The archive will be placed in the output directory.

To generate developer documentation, type:

```
scons devDocs
```

The developer docs will be placed in the devDocs folder in the output directory.

To generate developer documentation for nvdaHelper (not included in the devDocs target):

```
scons devDocs_nvdaHelper
```

The documentation will be placed in the devDocs\nvdaHelper folder in the output directory.

To generate an archive of debug symbols for the various dll/exe binaries, type:

```
scons symbolsArchive
```

The archive will be placed in the output directory.

To generate a gettext translation template (for translators), type:

```
scons pot
```

Optionally, the build can  be customised by providing variables on the command line:

* version: The version of this build.
* release: Whether this is a release version.
	* This enables various C++ compiler optimizations such as /O2 and whole-program optimization.
	* It also instructs Python to generate optimized byte code.
* publisher: The publisher of this build.
* certFile: The certificate file with which to sign executables. The certificate must be in pfx format and contain the private key.
* certPassword: The password for the private key in the signing certificate. If omitted, no password will be assumed.
* certTimestampServer: The URL of the timestamping server to use to timestamp authenticode signatures. If omitted, signatures will not be timestamped.
* outputDir: The directory where the final built archives and such will be placed.
* targetArchitectures: The target architectures that NVDA should support. Possible values are all, x86 and x86_64. This should generally be left as the default.

For example, to build a launcher  with a specific version, you might type:

```
scons launcher version=test1
```

## Running Automated Tests
If you make a change to the NVDA code, you should run NVDA's automated tests.
These tests help to ensure that code changes do not unintentionally break functionality that was previously working.
Currently, NVDA has two kinds of automated testing: unit tests and translatable string checks.

To run the tests, first change directory to the root of the NVDA source distribution as above.
Then, run:

```
scons tests
```

To run only specific unit tests, specify them using the `unitTests` variable on the command line.
The tests should be provided as a comma separated list.
Each test should be specified as a Python module, class or method relative to the `tests\unit` directory.
For example, to run only methods in the `TestMove` and `TestSelection` classes in the file `tests\unit\test_cursorManager.py` file, run this command:

```
scons tests unitTests=test_cursorManager.TestMove,test_cursorManager.TestSelection
```

To run only the translatable string checks (which check that all translatable strings have translator comments), run:

```
scons checkPot
```
<|MERGE_RESOLUTION|>--- conflicted
+++ resolved
@@ -1,240 +1,235 @@
-# NVDA
-
-NVDA (NonVisual Desktop Access) is a free, open source screen reader for Microsoft Windows.
-It is developed by NV Access in collaboration with a global community of contributors.
-To learn more about NVDA or download a copy, visit the main [NV Access](http://www.nvaccess.org/) website.
-
-## Key Project Links
-* [NV Access](http://www.nvaccess.org/): The main home of NVDA
-* [NVDA on GitHub](https://github.com/nvaccess/nvda)
-* [NVDA issues on GitHub](https://github.com/nvaccess/nvda/issues): Bug reports, feature requests, etc.
-* [NVDA development snapshots](http://www.nvda-project.org/snapshots): Automatically generated builds of the project in its current state of development
-* [NVDA add-ons](http://addons.nvda-project.org/): Get add-ons to enhance NVDA
-* [Translating NVDA](https://github.com/nvaccess/nvda/wiki/Translating): Information about how to translate NVDA into another language
-* [NVDA community wiki](https://github.com/nvaccess/nvda-community/wiki): Articles contributed by the community
-* [NVDA Controller Client](http://www.nvda-project.org/nvdaControllerClient/nvdaControllerClient_20100219.7z) (2010-02-19): NVDA API for external applications to directly speak or braille messages, etc.
-* [NVDA Developer Guide](http://www.nvaccess.org/files/nvda/documentation/developerGuide.html)
-* [Contributing to NVDA](https://github.com/nvaccess/nvda/wiki/Contributing): Guidelines for contributing to the NVDA source code
-* [NVDA development email list](http://lists.sourceforge.net/lists/listinfo/nvda-devel) ([archives](http://nabble.nvda-project.org/Development-f1.html)): Discussion about NVDA development
-* [NVDA commits email list](http://lists.sourceforge.net/lists/listinfo/nvda-commits): Notifications for all commits to the Git repository
-
-## Getting the Source Code
-The NVDA project uses the [Git](http://www.git-scm.com/) version control system for its source code and documentation.
-
-The NVDA Git repository is located at https://github.com/nvaccess/nvda.git. You can clone it with the following command, which will place files in a directory named nvda:
-
-```
-git clone --recursive https://github.com/nvaccess/nvda.git
-```
-
-The --recursive option is needed to retrieve various Git submodules we use.
-
-## Dependencies
-The NVDA source depends on several other packages to run correctly.
-
-### Installed Dependencies
-The following dependencies need to be installed on your system:
-
-* [Python](http://www.python.org/), version 2.7.13, 32 bit
-* Microsoft Visual Studio 2017 Community, Version 15.3 or later:
-	* Download from https://www.visualstudio.com/downloads/
-	* When installing Visual Studio, you need to enable the following:
-		On the Workloads tab, in the Windows group:
-			* Universal Windows Platform Development
-			* Desktop development with C++
-		* Then in the Summary list, under Desktop for C++, Optional grouping, ensure the following is selected:
-			* VC++ 2017 v141 toolset (x86,x64)
-			* Windows 10 SDK (10.0.15063.0) for Desktop C++ x86 and x64
-
-
-### Git Submodules
-Most of the dependencies are contained in Git submodules.
-If you didn't pass the --recursive option to git clone, you will need to run `git submodule update --init`.
-Whenever a required submodule commit changes (e.g. after git pull), you will need to run `git submodule update`.
-If you aren't sure, run `git submodule update` after every git pull, merge or checkout.
-
-For reference, the following dependencies are included in Git submodules:
-
-<<<<<<< HEAD
-* [comtypes](http://sourceforge.net/projects/comtypes/), version 0.6.2
-* [wxPython](http://www.wxpython.org/), version 4.0.0
-* [Six](https://pypi.python.org/pypi/six), version 1.10.0, required by wxPython
-=======
-* [comtypes](https://github.com/enthought/comtypes), version 1.1.3
-* [wxPython](http://www.wxpython.org/), version 3.0.2.0
->>>>>>> 633fd91c
-* [Python Windows Extensions](http://sourceforge.net/projects/pywin32/ ), build 218
-* [eSpeak NG](https://github.com/espeak-ng/espeak-ng), commit 37121600
-* [Sonic](https://github.com/waywardgeek/sonic), commit 4f8c1d11
-* [IAccessible2](http://www.linuxfoundation.org/collaborate/workgroups/accessibility/iaccessible2), version 1.3
-* [ConfigObj](http://www.voidspace.org.uk/python/configobj.html), version 4.6.0
-* [liblouis](http://www.liblouis.org/), version 3.3.0
-* NVDA images and sounds
-* System dlls not present on many systems: mfc90.dll, msvcp90.dll, msvcr90.dll, Microsoft.VC90.CRT.manifest
-* [Adobe Acrobat accessibility interface, version XI](http://download.macromedia.com/pub/developer/acrobat/AcrobatAccess.zip)
-* Adobe FlashAccessibility interface typelib
-* [txt2tags](http://txt2tags.sourceforge.net/), version 2.5
-* [MinHook](https://github.com/RaMMicHaeL/minhook), tagged version 1.2.2
-* [SCons](http://www.scons.org/), version 3.0.0, commit 6a72c4de
-* brlapi Python bindings, version 0.5.7 or later, distributed with [BRLTTY for Windows](http://brl.thefreecat.org/brltty/), version 4.2-2
-* ALVA BC6 generic dll, version 3.0.4.1
-* lilli.dll, version 2.1.0.0
-* [Handy Tech Braille SDK, version 1.4.2.0](ftp://ftp.handytech.de/public/Software/BrailleDriver/HTBrailleSDK_1420a.zip)
-* Updated Handy Tech sbsupport.dll and dealers.dat received on 2014-09-09
-* [pyserial](http://pypi.python.org/pypi/pyserial), version 2.7
-* [Python interface to FTDI driver/chip](http://fluidmotion.dyndns.org/zenphoto/index.php?p=news&title=Python-interface-to-FTDI-driver-chip)
-* [Py2Exe](http://sourceforge.net/projects/py2exe/), version 0.6.9
-* [Nulsoft Install System](http://nsis.sourceforge.net/), version 2.51
-* [NSIS UAC plug-in](http://nsis.sourceforge.net/UAC_plug-in), version 0.2.4, ansi
-* xgettext and msgfmt from [GNU gettext](http://sourceforge.net/projects/cppcms/files/boost_locale/gettext_for_windows/)
-* [epydoc](http://epydoc.sourceforge.net/), version 3.0.1 with patch for bug #303
-* [Boost Optional (stand-alone header)](https://github.com/akrzemi1/Optional), from commit [3922965](https://github.com/akrzemi1/Optional/commit/3922965396fc455c6b1770374b9b4111799588a9)
-
-### Other Dependencies
-These dependencies are not included in Git submodules, but aren't needed by most people.
-
-* To generate developer documentation for nvdaHelper: [Doxygen Windows installer](http://www.stack.nl/~dimitri/doxygen/download.html), version 1.7.3:
-
-## Preparing the Source Tree
-Before you can run the NVDA source code, you must prepare the source tree.
-You do this by opening a command prompt, changing to the root of the NVDA source distribution and typing:
-
-```
-scons source
-```
-
-You should do this again whenever the version of comtypes changes or language files are added or changed.
-Note that if you want to access user documentation from the help menu while running the source version, you will also need to add user_docs to the commandline like so:
-
-```
-scons source user_docs
-```
-
-While simply testing or committing changes, it may be faster usually just doing `scons source` as user documentation will change each time the revision number changes.
-
-### Compiling NVDAHelper with Debugging Options
-Among other things, preparing the source tree builds the NVDAHelper libraries.  
-If trying to debug nvdaHelper, You can control various  debugging options  with the `nvdaHelperDebugFlags` command line variable. It takes one or more of the following flags:
-
-* debugCRT: the libraries will be linked against the debug C runtime and assertions will be enabled. (By default, the normal CRT is used and assertions are disabled.)
-* RTC: runtime checks (stack corruption, uninitialized variables, etc.) will be enabled. (The default is no runtime checks.)
-* analyze: runs MSVC code analysis on all nvdaHelper code, holting on any warning. (default is no analysis).
-
-The special keywords none and all can also be used in place of the individual flags.
-
-An example follows that enables debug CRT and runtype checks 
-
-```
-scons source nvdaHelperDebugFlags=debugCRT,RTC
-```
-
-Symbol pdb files are always produced when building, regardless of the debug flags.
-However, they are not included in the NVDA distribution.
-Instead, `scons symbolsArchive` will package them as a separate archive.
-
-By default, builds also do not use any compiler optimizations.
-Please see the release keyword argument for what compiler optimizations it will enable.
-
-## Running the Source Code
-To start NVDA from source code, run `nvda.pyw` located in the source directory.
-To view help on the arguments that NVDA will accept, use the `-h` or `--help` option.
-These arguments are also documented in the user guide.
-Since NVDA is a Windows application (rather than command line), it is best to run it with `pythonw.exe`.
-However, if during development you encounter an error early in the startup of NVDA, you can use `python.exe` which is likely to give more information about the error.
-
-## Building NVDA
-A binary build of NVDA can be run on a system without Python and all of NVDA's other dependencies installed (as we do for snapshots and releases).
-
-Binary archives and bundles can be created using scons from the root of the NVDA source distribution. To build any of the following, open a command prompt and change to this directory.
-
-To make a non-archived binary build (equivalent to an extracted portable archive), type:
-
-```
-scons dist
-```
-
-The build will be created in the dist directory.
-
-To create a launcher  archive (one executable allowing for installation or portable dist generation), type:
-
-```
-scons launcher
-```
-
-The archive will be placed in the output directory.
-
-To generate developer documentation, type:
-
-```
-scons devDocs
-```
-
-The developer docs will be placed in the devDocs folder in the output directory.
-
-To generate developer documentation for nvdaHelper (not included in the devDocs target):
-
-```
-scons devDocs_nvdaHelper
-```
-
-The documentation will be placed in the devDocs\nvdaHelper folder in the output directory.
-
-To generate an archive of debug symbols for the various dll/exe binaries, type:
-
-```
-scons symbolsArchive
-```
-
-The archive will be placed in the output directory.
-
-To generate a gettext translation template (for translators), type:
-
-```
-scons pot
-```
-
-Optionally, the build can  be customised by providing variables on the command line:
-
-* version: The version of this build.
-* release: Whether this is a release version.
-	* This enables various C++ compiler optimizations such as /O2 and whole-program optimization.
-	* It also instructs Python to generate optimized byte code.
-* publisher: The publisher of this build.
-* certFile: The certificate file with which to sign executables. The certificate must be in pfx format and contain the private key.
-* certPassword: The password for the private key in the signing certificate. If omitted, no password will be assumed.
-* certTimestampServer: The URL of the timestamping server to use to timestamp authenticode signatures. If omitted, signatures will not be timestamped.
-* outputDir: The directory where the final built archives and such will be placed.
-* targetArchitectures: The target architectures that NVDA should support. Possible values are all, x86 and x86_64. This should generally be left as the default.
-
-For example, to build a launcher  with a specific version, you might type:
-
-```
-scons launcher version=test1
-```
-
-## Running Automated Tests
-If you make a change to the NVDA code, you should run NVDA's automated tests.
-These tests help to ensure that code changes do not unintentionally break functionality that was previously working.
-Currently, NVDA has two kinds of automated testing: unit tests and translatable string checks.
-
-To run the tests, first change directory to the root of the NVDA source distribution as above.
-Then, run:
-
-```
-scons tests
-```
-
-To run only specific unit tests, specify them using the `unitTests` variable on the command line.
-The tests should be provided as a comma separated list.
-Each test should be specified as a Python module, class or method relative to the `tests\unit` directory.
-For example, to run only methods in the `TestMove` and `TestSelection` classes in the file `tests\unit\test_cursorManager.py` file, run this command:
-
-```
-scons tests unitTests=test_cursorManager.TestMove,test_cursorManager.TestSelection
-```
-
-To run only the translatable string checks (which check that all translatable strings have translator comments), run:
-
-```
-scons checkPot
-```
+# NVDA
+
+NVDA (NonVisual Desktop Access) is a free, open source screen reader for Microsoft Windows.
+It is developed by NV Access in collaboration with a global community of contributors.
+To learn more about NVDA or download a copy, visit the main [NV Access](http://www.nvaccess.org/) website.
+
+## Key Project Links
+* [NV Access](http://www.nvaccess.org/): The main home of NVDA
+* [NVDA on GitHub](https://github.com/nvaccess/nvda)
+* [NVDA issues on GitHub](https://github.com/nvaccess/nvda/issues): Bug reports, feature requests, etc.
+* [NVDA development snapshots](http://www.nvda-project.org/snapshots): Automatically generated builds of the project in its current state of development
+* [NVDA add-ons](http://addons.nvda-project.org/): Get add-ons to enhance NVDA
+* [Translating NVDA](https://github.com/nvaccess/nvda/wiki/Translating): Information about how to translate NVDA into another language
+* [NVDA community wiki](https://github.com/nvaccess/nvda-community/wiki): Articles contributed by the community
+* [NVDA Controller Client](http://www.nvda-project.org/nvdaControllerClient/nvdaControllerClient_20100219.7z) (2010-02-19): NVDA API for external applications to directly speak or braille messages, etc.
+* [NVDA Developer Guide](http://www.nvaccess.org/files/nvda/documentation/developerGuide.html)
+* [Contributing to NVDA](https://github.com/nvaccess/nvda/wiki/Contributing): Guidelines for contributing to the NVDA source code
+* [NVDA development email list](http://lists.sourceforge.net/lists/listinfo/nvda-devel) ([archives](http://nabble.nvda-project.org/Development-f1.html)): Discussion about NVDA development
+* [NVDA commits email list](http://lists.sourceforge.net/lists/listinfo/nvda-commits): Notifications for all commits to the Git repository
+
+## Getting the Source Code
+The NVDA project uses the [Git](http://www.git-scm.com/) version control system for its source code and documentation.
+
+The NVDA Git repository is located at https://github.com/nvaccess/nvda.git. You can clone it with the following command, which will place files in a directory named nvda:
+
+```
+git clone --recursive https://github.com/nvaccess/nvda.git
+```
+
+The --recursive option is needed to retrieve various Git submodules we use.
+
+## Dependencies
+The NVDA source depends on several other packages to run correctly.
+
+### Installed Dependencies
+The following dependencies need to be installed on your system:
+
+* [Python](http://www.python.org/), version 2.7.13, 32 bit
+* Microsoft Visual Studio 2017 Community, Version 15.3 or later:
+	* Download from https://www.visualstudio.com/downloads/
+	* When installing Visual Studio, you need to enable the following:
+		On the Workloads tab, in the Windows group:
+			* Universal Windows Platform Development
+			* Desktop development with C++
+		* Then in the Summary list, under Desktop for C++, Optional grouping, ensure the following is selected:
+			* VC++ 2017 v141 toolset (x86,x64)
+			* Windows 10 SDK (10.0.15063.0) for Desktop C++ x86 and x64
+
+
+### Git Submodules
+Most of the dependencies are contained in Git submodules.
+If you didn't pass the --recursive option to git clone, you will need to run `git submodule update --init`.
+Whenever a required submodule commit changes (e.g. after git pull), you will need to run `git submodule update`.
+If you aren't sure, run `git submodule update` after every git pull, merge or checkout.
+
+For reference, the following dependencies are included in Git submodules:
+
+* [comtypes](https://github.com/enthought/comtypes), version 1.1.3
+* [wxPython](http://www.wxpython.org/), version 4.0.0
+* [Six](https://pypi.python.org/pypi/six), version 1.10.0, required by wxPython
+* [Python Windows Extensions](http://sourceforge.net/projects/pywin32/ ), build 218
+* [eSpeak NG](https://github.com/espeak-ng/espeak-ng), commit 37121600
+* [Sonic](https://github.com/waywardgeek/sonic), commit 4f8c1d11
+* [IAccessible2](http://www.linuxfoundation.org/collaborate/workgroups/accessibility/iaccessible2), version 1.3
+* [ConfigObj](http://www.voidspace.org.uk/python/configobj.html), version 4.6.0
+* [liblouis](http://www.liblouis.org/), version 3.3.0
+* NVDA images and sounds
+* System dlls not present on many systems: mfc90.dll, msvcp90.dll, msvcr90.dll, Microsoft.VC90.CRT.manifest
+* [Adobe Acrobat accessibility interface, version XI](http://download.macromedia.com/pub/developer/acrobat/AcrobatAccess.zip)
+* Adobe FlashAccessibility interface typelib
+* [txt2tags](http://txt2tags.sourceforge.net/), version 2.5
+* [MinHook](https://github.com/RaMMicHaeL/minhook), tagged version 1.2.2
+* [SCons](http://www.scons.org/), version 3.0.0, commit 6a72c4de
+* brlapi Python bindings, version 0.5.7 or later, distributed with [BRLTTY for Windows](http://brl.thefreecat.org/brltty/), version 4.2-2
+* ALVA BC6 generic dll, version 3.0.4.1
+* lilli.dll, version 2.1.0.0
+* [Handy Tech Braille SDK, version 1.4.2.0](ftp://ftp.handytech.de/public/Software/BrailleDriver/HTBrailleSDK_1420a.zip)
+* Updated Handy Tech sbsupport.dll and dealers.dat received on 2014-09-09
+* [pyserial](http://pypi.python.org/pypi/pyserial), version 2.7
+* [Python interface to FTDI driver/chip](http://fluidmotion.dyndns.org/zenphoto/index.php?p=news&title=Python-interface-to-FTDI-driver-chip)
+* [Py2Exe](http://sourceforge.net/projects/py2exe/), version 0.6.9
+* [Nulsoft Install System](http://nsis.sourceforge.net/), version 2.51
+* [NSIS UAC plug-in](http://nsis.sourceforge.net/UAC_plug-in), version 0.2.4, ansi
+* xgettext and msgfmt from [GNU gettext](http://sourceforge.net/projects/cppcms/files/boost_locale/gettext_for_windows/)
+* [epydoc](http://epydoc.sourceforge.net/), version 3.0.1 with patch for bug #303
+* [Boost Optional (stand-alone header)](https://github.com/akrzemi1/Optional), from commit [3922965](https://github.com/akrzemi1/Optional/commit/3922965396fc455c6b1770374b9b4111799588a9)
+
+### Other Dependencies
+These dependencies are not included in Git submodules, but aren't needed by most people.
+
+* To generate developer documentation for nvdaHelper: [Doxygen Windows installer](http://www.stack.nl/~dimitri/doxygen/download.html), version 1.7.3:
+
+## Preparing the Source Tree
+Before you can run the NVDA source code, you must prepare the source tree.
+You do this by opening a command prompt, changing to the root of the NVDA source distribution and typing:
+
+```
+scons source
+```
+
+You should do this again whenever the version of comtypes changes or language files are added or changed.
+Note that if you want to access user documentation from the help menu while running the source version, you will also need to add user_docs to the commandline like so:
+
+```
+scons source user_docs
+```
+
+While simply testing or committing changes, it may be faster usually just doing `scons source` as user documentation will change each time the revision number changes.
+
+### Compiling NVDAHelper with Debugging Options
+Among other things, preparing the source tree builds the NVDAHelper libraries.  
+If trying to debug nvdaHelper, You can control various  debugging options  with the `nvdaHelperDebugFlags` command line variable. It takes one or more of the following flags:
+
+* debugCRT: the libraries will be linked against the debug C runtime and assertions will be enabled. (By default, the normal CRT is used and assertions are disabled.)
+* RTC: runtime checks (stack corruption, uninitialized variables, etc.) will be enabled. (The default is no runtime checks.)
+* analyze: runs MSVC code analysis on all nvdaHelper code, holting on any warning. (default is no analysis).
+
+The special keywords none and all can also be used in place of the individual flags.
+
+An example follows that enables debug CRT and runtype checks 
+
+```
+scons source nvdaHelperDebugFlags=debugCRT,RTC
+```
+
+Symbol pdb files are always produced when building, regardless of the debug flags.
+However, they are not included in the NVDA distribution.
+Instead, `scons symbolsArchive` will package them as a separate archive.
+
+By default, builds also do not use any compiler optimizations.
+Please see the release keyword argument for what compiler optimizations it will enable.
+
+## Running the Source Code
+To start NVDA from source code, run `nvda.pyw` located in the source directory.
+To view help on the arguments that NVDA will accept, use the `-h` or `--help` option.
+These arguments are also documented in the user guide.
+Since NVDA is a Windows application (rather than command line), it is best to run it with `pythonw.exe`.
+However, if during development you encounter an error early in the startup of NVDA, you can use `python.exe` which is likely to give more information about the error.
+
+## Building NVDA
+A binary build of NVDA can be run on a system without Python and all of NVDA's other dependencies installed (as we do for snapshots and releases).
+
+Binary archives and bundles can be created using scons from the root of the NVDA source distribution. To build any of the following, open a command prompt and change to this directory.
+
+To make a non-archived binary build (equivalent to an extracted portable archive), type:
+
+```
+scons dist
+```
+
+The build will be created in the dist directory.
+
+To create a launcher  archive (one executable allowing for installation or portable dist generation), type:
+
+```
+scons launcher
+```
+
+The archive will be placed in the output directory.
+
+To generate developer documentation, type:
+
+```
+scons devDocs
+```
+
+The developer docs will be placed in the devDocs folder in the output directory.
+
+To generate developer documentation for nvdaHelper (not included in the devDocs target):
+
+```
+scons devDocs_nvdaHelper
+```
+
+The documentation will be placed in the devDocs\nvdaHelper folder in the output directory.
+
+To generate an archive of debug symbols for the various dll/exe binaries, type:
+
+```
+scons symbolsArchive
+```
+
+The archive will be placed in the output directory.
+
+To generate a gettext translation template (for translators), type:
+
+```
+scons pot
+```
+
+Optionally, the build can  be customised by providing variables on the command line:
+
+* version: The version of this build.
+* release: Whether this is a release version.
+	* This enables various C++ compiler optimizations such as /O2 and whole-program optimization.
+	* It also instructs Python to generate optimized byte code.
+* publisher: The publisher of this build.
+* certFile: The certificate file with which to sign executables. The certificate must be in pfx format and contain the private key.
+* certPassword: The password for the private key in the signing certificate. If omitted, no password will be assumed.
+* certTimestampServer: The URL of the timestamping server to use to timestamp authenticode signatures. If omitted, signatures will not be timestamped.
+* outputDir: The directory where the final built archives and such will be placed.
+* targetArchitectures: The target architectures that NVDA should support. Possible values are all, x86 and x86_64. This should generally be left as the default.
+
+For example, to build a launcher  with a specific version, you might type:
+
+```
+scons launcher version=test1
+```
+
+## Running Automated Tests
+If you make a change to the NVDA code, you should run NVDA's automated tests.
+These tests help to ensure that code changes do not unintentionally break functionality that was previously working.
+Currently, NVDA has two kinds of automated testing: unit tests and translatable string checks.
+
+To run the tests, first change directory to the root of the NVDA source distribution as above.
+Then, run:
+
+```
+scons tests
+```
+
+To run only specific unit tests, specify them using the `unitTests` variable on the command line.
+The tests should be provided as a comma separated list.
+Each test should be specified as a Python module, class or method relative to the `tests\unit` directory.
+For example, to run only methods in the `TestMove` and `TestSelection` classes in the file `tests\unit\test_cursorManager.py` file, run this command:
+
+```
+scons tests unitTests=test_cursorManager.TestMove,test_cursorManager.TestSelection
+```
+
+To run only the translatable string checks (which check that all translatable strings have translator comments), run:
+
+```
+scons checkPot
+```