--- conflicted
+++ resolved
@@ -1,319 +1,316 @@
-# -*- coding: UTF-8 -*-
-#appModules/explorer.py
-#A part of NonVisual Desktop Access (NVDA)
-#Copyright (C) 2006-2019 NV Access Limited, Joseph Lee, Łukasz Golonka
-#This file is covered by the GNU General Public License.
-#See the file COPYING for more details.
-
-"""App module for Windows Explorer (aka Windows shell).
-Provides workarounds for controls such as identifying Start button, notification area and others.
-"""
-
-from comtypes import COMError
-import time
-import appModuleHandler
-import controlTypes
-import winUser
-import winVersion
-import api
-import speech
-import eventHandler
-import mouseHandler
-from NVDAObjects.window import Window
-from NVDAObjects.IAccessible import sysListView32, IAccessible, List
-from NVDAObjects.UIA import UIA
-from NVDAObjects.window.edit import RichEdit50, EditTextInfo
-
-# Suppress incorrect Win 10 Task switching window focus
-class MultitaskingViewFrameWindow(UIA):
-	shouldAllowUIAFocusEvent=False
-
-
-# Suppress focus ancestry for task switching list items if alt is held down (alt+tab)
-class MultitaskingViewFrameListItem(UIA):
-
-	def _get_container(self):
-		if winUser.getAsyncKeyState(winUser.VK_MENU)&32768:
-			return api.getDesktopObject()
-		else:
-			return super(MultitaskingViewFrameListItem,self).container
-
-
-# Support for Win8 start screen search suggestions.
-class SuggestionListItem(UIA):
-
-	def event_UIA_elementSelected(self):
-		speech.cancelSpeech()
-		api.setNavigatorObject(self, isFocus=True)
-		self.reportFocus()
-		super(SuggestionListItem,self).event_UIA_elementSelected()
-
-
-# Windows 8 hack: Class to disable incorrect focus on windows 8 search box (containing the already correctly focused edit field)
-class SearchBoxClient(IAccessible):
-	shouldAllowIAccessibleFocusEvent=False
-
-
-# Class for menu items  for Windows Places and Frequently used Programs (in start menu)
-class SysListView32MenuItem(sysListView32.ListItemWithoutColumnSupport):
-
-	# #474: When focus moves to these items, an extra focus is fired on the parent
-	# However NVDA redirects it to the real focus.
-	# But this means double focus events on the item, so filter the second one out
-	def _get_shouldAllowIAccessibleFocusEvent(self):
-		res=super(SysListView32MenuItem,self).shouldAllowIAccessibleFocusEvent
-		if not res:
-			return False
-		focus=eventHandler.lastQueuedFocusObject
-		if type(focus)!=type(self) or (self.event_windowHandle,self.event_objectID,self.event_childID)!=(focus.event_windowHandle,focus.event_objectID,focus.event_childID):
-			return True
-		return False
-
-class NotificationArea(IAccessible):
-	"""The Windows notification area, a.k.a. system tray.
-	"""
-
-	def event_gainFocus(self):
-		if mouseHandler.lastMouseEventTime < time.time() - 0.2:
-			# This focus change was not caused by a mouse event.
-			# If the mouse is on another toolbar control, the notification area toolbar will rudely
-			# bounce the focus back to the object under the mouse after a brief pause.
-			# Moving the mouse to the focus object isn't a good solution because
-			# sometimes, the focus can't be moved away from the object under the mouse.
-			# Therefore, move the mouse out of the way.
-			winUser.setCursorPos(0, 0)
-
-		if self.role == controlTypes.ROLE_TOOLBAR:
-			# Sometimes, the toolbar itself receives the focus instead of the focused child.
-			# However, the focused child still has the focused state.
-			for child in self.children:
-				if child.hasFocus:
-					# Redirect the focus to the focused child.
-					eventHandler.executeEvent("gainFocus", child)
-					return
-			# We've really landed on the toolbar itself.
-			# This was probably caused by moving the mouse out of the way in a previous focus event.
-			# This previous focus event is no longer useful, so cancel speech.
-			speech.cancelSpeech()
-
-		if eventHandler.isPendingEvents("gainFocus"):
-			return
-		super(NotificationArea, self).event_gainFocus()
-
-
-class GridTileElement(UIA):
-
-	role=controlTypes.ROLE_TABLECELL
-
-	def _get_description(self):
-		name=self.name
-		descriptionStrings=[]
-		for child in self.children:
-			description=child.basicText
-			if not description or description==name: continue
-			descriptionStrings.append(description)
-		return " ".join(descriptionStrings)
-		return description
-
-
-class GridListTileElement(UIA):
-	role=controlTypes.ROLE_TABLECELL
-	description=None
-
-
-class GridGroup(UIA):
-	"""A group in the Windows 8 Start Menu.
-	"""
-	presentationType=UIA.presType_content
-
-	# Normally the name is the first tile which is rather redundant
-	# However some groups have custom header text which should be read instead
-	def _get_name(self):
-		child=self.firstChild
-		if isinstance(child,UIA):
-			try:
-				automationID=child.UIAElement.currentAutomationID
-			except COMError:
-				automationID=None
-			if automationID=="GridListGroupHeader":
-				return child.name
-
-
-class ImmersiveLauncher(UIA):
-	# When the Windows 8 start screen opens, focus correctly goes to the first tile, but then incorrectly back to the root of the window.
-	# Ignore focus events on this object.
-	shouldAllowUIAFocusEvent=False
-
-
-class StartButton(IAccessible):
-	"""For Windows 8.1 and 10 Start buttons to be recognized as proper buttons and to suppress selection announcement."""
-
-	role = controlTypes.ROLE_BUTTON
-
-	def _get_states(self):
-		# #5178: Selection announcement should be suppressed.
-		# Borrowed from Mozilla objects in NVDAObjects/IAccessible/Mozilla.py.
-		states = super(StartButton, self).states
-		states.discard(controlTypes.STATE_SELECTED)
-		return states
-		
-CHAR_LTR_MARK = u'\u200E'
-CHAR_RTL_MARK = u'\u200F'
-class UIProperty(UIA):
-	#Used for columns in Windows Explorer Details view.
-	#These can contain dates that include unwanted left-to-right and right-to-left indicator characters.
-	
-	def _get_value(self):
-		value = super(UIProperty, self).value
-		if value is None:
-			return value
-		return value.replace(CHAR_LTR_MARK,'').replace(CHAR_RTL_MARK,'')
-
-class ReadOnlyEditBox(IAccessible):
-#Used for read-only edit boxes in a properties window.
-#These can contain dates that include unwanted left-to-right and right-to-left indicator characters.
-
-	def _get_windowText(self):
-		windowText = super(ReadOnlyEditBox, self).windowText
-		if windowText is not None:
-			return windowText.replace(CHAR_LTR_MARK,'').replace(CHAR_RTL_MARK,'')
-		return windowText
-
-
-class MetadataEditField(RichEdit50):
-	""" Used for metadata edit fields in Windows Explorer in Windows 7.
-	By default these fields would use ITextDocumentTextInfo ,
-	but to avoid Windows Explorer crashes we need to use EditTextInfo here. """
-	@classmethod
-	def _get_TextInfo(cls):
-		if ((winVersion.winVersion.major, winVersion.winVersion.minor) == (6, 1)):
-			cls.TextInfo = EditTextInfo
-		else:
-<<<<<<< HEAD
-			cls.TextInfo = super().TextInfo
-=======
-			cls.TextInfo = super(MetadataEditField, cls).TextInfo
->>>>>>> 3f60a531
-		return cls.TextInfo
-
-class AppModule(appModuleHandler.AppModule):
-
-	def chooseNVDAObjectOverlayClasses(self, obj, clsList):
-		windowClass = obj.windowClassName
-		role = obj.role
-
-		if windowClass in ("Search Box","UniversalSearchBand") and role==controlTypes.ROLE_PANE and isinstance(obj,IAccessible):
-			clsList.insert(0,SearchBoxClient)
-			return # Optimization: return early to avoid comparing class names and roles that will never match.
-
-		if windowClass == "ToolbarWindow32":
-			if role != controlTypes.ROLE_POPUPMENU:
-				try:
-					# The toolbar's immediate parent is its window object, so we need to go one further.
-					toolbarParent = obj.parent.parent
-					if role != controlTypes.ROLE_TOOLBAR:
-						# Toolbar item.
-						toolbarParent = toolbarParent.parent
-				except AttributeError:
-					toolbarParent = None
-				if toolbarParent and toolbarParent.windowClassName == "SysPager":
-					clsList.insert(0, NotificationArea)
-			return 
-
-		if windowClass == "Edit" and controlTypes.STATE_READONLY in obj.states:
-			clsList.insert(0, ReadOnlyEditBox)
-			return # Optimization: return early to avoid comparing class names and roles that will never match.
-
-		if windowClass == "SysListView32" and role == controlTypes.ROLE_MENUITEM:
-			clsList.insert(0, SysListView32MenuItem)
-			return # Optimization: return early to avoid comparing class names and roles that will never match.
-
-		# #5178: Start button in Windows 8.1 and 10 should not have been a list in the first place.
-		if windowClass == "Start" and role in (controlTypes.ROLE_LIST, controlTypes.ROLE_BUTTON):
-			if role == controlTypes.ROLE_LIST:
-				clsList.remove(List)
-			clsList.insert(0, StartButton)
-			return # Optimization: return early to avoid comparing class names and roles that will never match.
-
-		if windowClass == 'RICHEDIT50W' and obj.windowControlID == 256:
-			clsList.insert(0, MetadataEditField)
-			return  # Optimization: return early to avoid comparing class names and roles that will never match.
-
-		if isinstance(obj, UIA):
-			uiaClassName = obj.UIAElement.cachedClassName
-			if uiaClassName == "GridTileElement":
-				clsList.insert(0, GridTileElement)
-			elif uiaClassName == "GridListTileElement":
-				clsList.insert(0, GridListTileElement)
-			elif uiaClassName == "GridGroup":
-				clsList.insert(0, GridGroup)
-			elif uiaClassName == "ImmersiveLauncher" and role == controlTypes.ROLE_PANE:
-				clsList.insert(0, ImmersiveLauncher)
-			elif uiaClassName == "ListViewItem" and obj.UIAElement.cachedAutomationId.startswith('Suggestion_'):
-				clsList.insert(0, SuggestionListItem)
-			elif uiaClassName == "MultitaskingViewFrame" and role == controlTypes.ROLE_WINDOW:
-				clsList.insert(0, MultitaskingViewFrameWindow)
-			# Windows 10 task switch list
-			elif role == controlTypes.ROLE_LISTITEM and (
-				# RS4 and below we can match on a window class
-				windowClass == "MultitaskingViewFrame" or
-				# RS5 and above we must look for a particular UIA automationID on the list
-				isinstance(obj.parent,UIA) and obj.parent.UIAElement.cachedAutomationID=="SwitchItemListControl"
-			):
-				clsList.insert(0, MultitaskingViewFrameListItem)
-			elif uiaClassName == "UIProperty" and role == controlTypes.ROLE_EDITABLETEXT:
-				clsList.insert(0, UIProperty)
-
-	def event_NVDAObject_init(self, obj):
-		windowClass = obj.windowClassName
-		role = obj.role
-
-		if windowClass == "ToolbarWindow32" and role == controlTypes.ROLE_POPUPMENU:
-			parent = obj.parent
-			if parent and parent.windowClassName == "SysPager" and not (obj.windowStyle & 0x80):
-				# This is the menu for a group of icons on the task bar, which Windows stupidly names "Application".
-				obj.name = None
-			return
-
-		if windowClass == "#32768":
-			# Standard menu.
-			parent = obj.parent
-			if parent and not parent.parent:
-				# Context menu.
-				# We don't trust the names that Explorer gives to context menus, so better to have no name at all.
-				obj.name = None
-			return
-
-		if windowClass == "DV2ControlHost" and role == controlTypes.ROLE_PANE:
-			# Windows 7 start menu.
-			obj.presentationType=obj.presType_content
-			obj.isPresentableFocusAncestor = True
-			# In Windows 7, the description of this pane is extremely verbose help text, so nuke it.
-			obj.description = None
-			return
-
-		# The Address bar is embedded inside a progressbar, how strange.
-		# Lets hide that
-		if windowClass=="msctls_progress32" and winUser.getClassName(winUser.getAncestor(obj.windowHandle,winUser.GA_PARENT))=="Address Band Root":
-			obj.presentationType=obj.presType_layout
-
-	def event_gainFocus(self, obj, nextHandler):
-		wClass = obj.windowClassName
-		if wClass == "ToolbarWindow32" and obj.role == controlTypes.ROLE_MENUITEM and obj.parent.role == controlTypes.ROLE_MENUBAR and eventHandler.isPendingEvents("gainFocus"):
-			# When exiting a menu, Explorer fires focus on the top level menu item before it returns to the previous focus.
-			# Unfortunately, this focus event always occurs in a subsequent cycle, so the event limiter doesn't eliminate it.
-			# Therefore, if there is a pending focus event, don't bother handling this event.
-			return
-
-		if wClass in ("ForegroundStaging", "LauncherTipWnd", "ApplicationManager_DesktopShellWindow"):
-			# #5116: The Windows 10 Task View fires foreground/focus on this weird invisible window and foreground staging screen before and after it appears.
-			# This causes NVDA to report "unknown", so ignore it.
-			# We can't do this using shouldAllowIAccessibleFocusEvent because this isn't checked for foreground.
-			# #8137: also seen when opening quick link menu (Windows+X) on Windows 8 and later.
-			return
-
-		if wClass == "WorkerW" and obj.role == controlTypes.ROLE_PANE and obj.name is None:
-			# #6671: Never allow WorkerW thread to send gain focus event, as it causes 'pane" to be announced when minimizing windows or moving to desktop.
-			return
-
-		nextHandler()
+# -*- coding: UTF-8 -*-
+#appModules/explorer.py
+#A part of NonVisual Desktop Access (NVDA)
+#Copyright (C) 2006-2019 NV Access Limited, Joseph Lee, Łukasz Golonka
+#This file is covered by the GNU General Public License.
+#See the file COPYING for more details.
+
+"""App module for Windows Explorer (aka Windows shell).
+Provides workarounds for controls such as identifying Start button, notification area and others.
+"""
+
+from comtypes import COMError
+import time
+import appModuleHandler
+import controlTypes
+import winUser
+import winVersion
+import api
+import speech
+import eventHandler
+import mouseHandler
+from NVDAObjects.window import Window
+from NVDAObjects.IAccessible import sysListView32, IAccessible, List
+from NVDAObjects.UIA import UIA
+from NVDAObjects.window.edit import RichEdit50, EditTextInfo
+
+# Suppress incorrect Win 10 Task switching window focus
+class MultitaskingViewFrameWindow(UIA):
+	shouldAllowUIAFocusEvent=False
+
+
+# Suppress focus ancestry for task switching list items if alt is held down (alt+tab)
+class MultitaskingViewFrameListItem(UIA):
+
+	def _get_container(self):
+		if winUser.getAsyncKeyState(winUser.VK_MENU)&32768:
+			return api.getDesktopObject()
+		else:
+			return super(MultitaskingViewFrameListItem,self).container
+
+
+# Support for Win8 start screen search suggestions.
+class SuggestionListItem(UIA):
+
+	def event_UIA_elementSelected(self):
+		speech.cancelSpeech()
+		api.setNavigatorObject(self, isFocus=True)
+		self.reportFocus()
+		super(SuggestionListItem,self).event_UIA_elementSelected()
+
+
+# Windows 8 hack: Class to disable incorrect focus on windows 8 search box (containing the already correctly focused edit field)
+class SearchBoxClient(IAccessible):
+	shouldAllowIAccessibleFocusEvent=False
+
+
+# Class for menu items  for Windows Places and Frequently used Programs (in start menu)
+class SysListView32MenuItem(sysListView32.ListItemWithoutColumnSupport):
+
+	# #474: When focus moves to these items, an extra focus is fired on the parent
+	# However NVDA redirects it to the real focus.
+	# But this means double focus events on the item, so filter the second one out
+	def _get_shouldAllowIAccessibleFocusEvent(self):
+		res=super(SysListView32MenuItem,self).shouldAllowIAccessibleFocusEvent
+		if not res:
+			return False
+		focus=eventHandler.lastQueuedFocusObject
+		if type(focus)!=type(self) or (self.event_windowHandle,self.event_objectID,self.event_childID)!=(focus.event_windowHandle,focus.event_objectID,focus.event_childID):
+			return True
+		return False
+
+class NotificationArea(IAccessible):
+	"""The Windows notification area, a.k.a. system tray.
+	"""
+
+	def event_gainFocus(self):
+		if mouseHandler.lastMouseEventTime < time.time() - 0.2:
+			# This focus change was not caused by a mouse event.
+			# If the mouse is on another toolbar control, the notification area toolbar will rudely
+			# bounce the focus back to the object under the mouse after a brief pause.
+			# Moving the mouse to the focus object isn't a good solution because
+			# sometimes, the focus can't be moved away from the object under the mouse.
+			# Therefore, move the mouse out of the way.
+			winUser.setCursorPos(0, 0)
+
+		if self.role == controlTypes.ROLE_TOOLBAR:
+			# Sometimes, the toolbar itself receives the focus instead of the focused child.
+			# However, the focused child still has the focused state.
+			for child in self.children:
+				if child.hasFocus:
+					# Redirect the focus to the focused child.
+					eventHandler.executeEvent("gainFocus", child)
+					return
+			# We've really landed on the toolbar itself.
+			# This was probably caused by moving the mouse out of the way in a previous focus event.
+			# This previous focus event is no longer useful, so cancel speech.
+			speech.cancelSpeech()
+
+		if eventHandler.isPendingEvents("gainFocus"):
+			return
+		super(NotificationArea, self).event_gainFocus()
+
+
+class GridTileElement(UIA):
+
+	role=controlTypes.ROLE_TABLECELL
+
+	def _get_description(self):
+		name=self.name
+		descriptionStrings=[]
+		for child in self.children:
+			description=child.basicText
+			if not description or description==name: continue
+			descriptionStrings.append(description)
+		return " ".join(descriptionStrings)
+		return description
+
+
+class GridListTileElement(UIA):
+	role=controlTypes.ROLE_TABLECELL
+	description=None
+
+
+class GridGroup(UIA):
+	"""A group in the Windows 8 Start Menu.
+	"""
+	presentationType=UIA.presType_content
+
+	# Normally the name is the first tile which is rather redundant
+	# However some groups have custom header text which should be read instead
+	def _get_name(self):
+		child=self.firstChild
+		if isinstance(child,UIA):
+			try:
+				automationID=child.UIAElement.currentAutomationID
+			except COMError:
+				automationID=None
+			if automationID=="GridListGroupHeader":
+				return child.name
+
+
+class ImmersiveLauncher(UIA):
+	# When the Windows 8 start screen opens, focus correctly goes to the first tile, but then incorrectly back to the root of the window.
+	# Ignore focus events on this object.
+	shouldAllowUIAFocusEvent=False
+
+
+class StartButton(IAccessible):
+	"""For Windows 8.1 and 10 Start buttons to be recognized as proper buttons and to suppress selection announcement."""
+
+	role = controlTypes.ROLE_BUTTON
+
+	def _get_states(self):
+		# #5178: Selection announcement should be suppressed.
+		# Borrowed from Mozilla objects in NVDAObjects/IAccessible/Mozilla.py.
+		states = super(StartButton, self).states
+		states.discard(controlTypes.STATE_SELECTED)
+		return states
+		
+CHAR_LTR_MARK = u'\u200E'
+CHAR_RTL_MARK = u'\u200F'
+class UIProperty(UIA):
+	#Used for columns in Windows Explorer Details view.
+	#These can contain dates that include unwanted left-to-right and right-to-left indicator characters.
+	
+	def _get_value(self):
+		value = super(UIProperty, self).value
+		if value is None:
+			return value
+		return value.replace(CHAR_LTR_MARK,'').replace(CHAR_RTL_MARK,'')
+
+class ReadOnlyEditBox(IAccessible):
+#Used for read-only edit boxes in a properties window.
+#These can contain dates that include unwanted left-to-right and right-to-left indicator characters.
+
+	def _get_windowText(self):
+		windowText = super(ReadOnlyEditBox, self).windowText
+		if windowText is not None:
+			return windowText.replace(CHAR_LTR_MARK,'').replace(CHAR_RTL_MARK,'')
+		return windowText
+
+
+class MetadataEditField(RichEdit50):
+	""" Used for metadata edit fields in Windows Explorer in Windows 7.
+	By default these fields would use ITextDocumentTextInfo ,
+	but to avoid Windows Explorer crashes we need to use EditTextInfo here. """
+	@classmethod
+	def _get_TextInfo(cls):
+		if ((winVersion.winVersion.major, winVersion.winVersion.minor) == (6, 1)):
+			cls.TextInfo = EditTextInfo
+		else:
+			cls.TextInfo = super().TextInfo
+		return cls.TextInfo
+
+
+class AppModule(appModuleHandler.AppModule):
+
+	def chooseNVDAObjectOverlayClasses(self, obj, clsList):
+		windowClass = obj.windowClassName
+		role = obj.role
+
+		if windowClass in ("Search Box","UniversalSearchBand") and role==controlTypes.ROLE_PANE and isinstance(obj,IAccessible):
+			clsList.insert(0,SearchBoxClient)
+			return # Optimization: return early to avoid comparing class names and roles that will never match.
+
+		if windowClass == "ToolbarWindow32":
+			if role != controlTypes.ROLE_POPUPMENU:
+				try:
+					# The toolbar's immediate parent is its window object, so we need to go one further.
+					toolbarParent = obj.parent.parent
+					if role != controlTypes.ROLE_TOOLBAR:
+						# Toolbar item.
+						toolbarParent = toolbarParent.parent
+				except AttributeError:
+					toolbarParent = None
+				if toolbarParent and toolbarParent.windowClassName == "SysPager":
+					clsList.insert(0, NotificationArea)
+			return 
+
+		if windowClass == "Edit" and controlTypes.STATE_READONLY in obj.states:
+			clsList.insert(0, ReadOnlyEditBox)
+			return # Optimization: return early to avoid comparing class names and roles that will never match.
+
+		if windowClass == "SysListView32" and role == controlTypes.ROLE_MENUITEM:
+			clsList.insert(0, SysListView32MenuItem)
+			return # Optimization: return early to avoid comparing class names and roles that will never match.
+
+		# #5178: Start button in Windows 8.1 and 10 should not have been a list in the first place.
+		if windowClass == "Start" and role in (controlTypes.ROLE_LIST, controlTypes.ROLE_BUTTON):
+			if role == controlTypes.ROLE_LIST:
+				clsList.remove(List)
+			clsList.insert(0, StartButton)
+			return # Optimization: return early to avoid comparing class names and roles that will never match.
+
+		if windowClass == 'RICHEDIT50W' and obj.windowControlID == 256:
+			clsList.insert(0, MetadataEditField)
+			return  # Optimization: return early to avoid comparing class names and roles that will never match.
+
+		if isinstance(obj, UIA):
+			uiaClassName = obj.UIAElement.cachedClassName
+			if uiaClassName == "GridTileElement":
+				clsList.insert(0, GridTileElement)
+			elif uiaClassName == "GridListTileElement":
+				clsList.insert(0, GridListTileElement)
+			elif uiaClassName == "GridGroup":
+				clsList.insert(0, GridGroup)
+			elif uiaClassName == "ImmersiveLauncher" and role == controlTypes.ROLE_PANE:
+				clsList.insert(0, ImmersiveLauncher)
+			elif uiaClassName == "ListViewItem" and obj.UIAElement.cachedAutomationId.startswith('Suggestion_'):
+				clsList.insert(0, SuggestionListItem)
+			elif uiaClassName == "MultitaskingViewFrame" and role == controlTypes.ROLE_WINDOW:
+				clsList.insert(0, MultitaskingViewFrameWindow)
+			# Windows 10 task switch list
+			elif role == controlTypes.ROLE_LISTITEM and (
+				# RS4 and below we can match on a window class
+				windowClass == "MultitaskingViewFrame" or
+				# RS5 and above we must look for a particular UIA automationID on the list
+				isinstance(obj.parent,UIA) and obj.parent.UIAElement.cachedAutomationID=="SwitchItemListControl"
+			):
+				clsList.insert(0, MultitaskingViewFrameListItem)
+			elif uiaClassName == "UIProperty" and role == controlTypes.ROLE_EDITABLETEXT:
+				clsList.insert(0, UIProperty)
+
+	def event_NVDAObject_init(self, obj):
+		windowClass = obj.windowClassName
+		role = obj.role
+
+		if windowClass == "ToolbarWindow32" and role == controlTypes.ROLE_POPUPMENU:
+			parent = obj.parent
+			if parent and parent.windowClassName == "SysPager" and not (obj.windowStyle & 0x80):
+				# This is the menu for a group of icons on the task bar, which Windows stupidly names "Application".
+				obj.name = None
+			return
+
+		if windowClass == "#32768":
+			# Standard menu.
+			parent = obj.parent
+			if parent and not parent.parent:
+				# Context menu.
+				# We don't trust the names that Explorer gives to context menus, so better to have no name at all.
+				obj.name = None
+			return
+
+		if windowClass == "DV2ControlHost" and role == controlTypes.ROLE_PANE:
+			# Windows 7 start menu.
+			obj.presentationType=obj.presType_content
+			obj.isPresentableFocusAncestor = True
+			# In Windows 7, the description of this pane is extremely verbose help text, so nuke it.
+			obj.description = None
+			return
+
+		# The Address bar is embedded inside a progressbar, how strange.
+		# Lets hide that
+		if windowClass=="msctls_progress32" and winUser.getClassName(winUser.getAncestor(obj.windowHandle,winUser.GA_PARENT))=="Address Band Root":
+			obj.presentationType=obj.presType_layout
+
+	def event_gainFocus(self, obj, nextHandler):
+		wClass = obj.windowClassName
+		if wClass == "ToolbarWindow32" and obj.role == controlTypes.ROLE_MENUITEM and obj.parent.role == controlTypes.ROLE_MENUBAR and eventHandler.isPendingEvents("gainFocus"):
+			# When exiting a menu, Explorer fires focus on the top level menu item before it returns to the previous focus.
+			# Unfortunately, this focus event always occurs in a subsequent cycle, so the event limiter doesn't eliminate it.
+			# Therefore, if there is a pending focus event, don't bother handling this event.
+			return
+
+		if wClass in ("ForegroundStaging", "LauncherTipWnd", "ApplicationManager_DesktopShellWindow"):
+			# #5116: The Windows 10 Task View fires foreground/focus on this weird invisible window and foreground staging screen before and after it appears.
+			# This causes NVDA to report "unknown", so ignore it.
+			# We can't do this using shouldAllowIAccessibleFocusEvent because this isn't checked for foreground.
+			# #8137: also seen when opening quick link menu (Windows+X) on Windows 8 and later.
+			return
+
+		if wClass == "WorkerW" and obj.role == controlTypes.ROLE_PANE and obj.name is None:
+			# #6671: Never allow WorkerW thread to send gain focus event, as it causes 'pane" to be announced when minimizing windows or moving to desktop.
+			return
+
+		nextHandler()