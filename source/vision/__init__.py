# vision/__init__.py
# A part of NonVisual Desktop Access (NVDA)
# This file is covered by the GNU General Public License.
# See the file COPYING for more details.
# Copyright (C) 2018-2019 NV Access Limited, Babbage B.V.

"""Framework to facilitate changes in how content is displayed on screen.

One or more assistant functions can be implemented in vision enhancement providers.
Add-ons can provide their own provider
using modules in the visionEnhancementProviders package containing a L{VisionEnhancementProvider} class.
"""
from .visionHandler import VisionHandler
<<<<<<< HEAD
import visionEnhancementProviders
=======
import visionEnhancementProviders  # noqa: F401
>>>>>>> 86f79e6b
import config
from typing import Optional

handler: Optional[VisionHandler] = None


def initialize() -> None:
	global handler
	handler = VisionHandler()


def pumpAll() -> None:
	"""Runs tasks at the end of each core cycle."""
	if handler and handler.extensionPoints:
		handler.extensionPoints.post_coreCycle.notify()


def terminate() -> None:
	global handler
	handler.terminate()
	handler = None


def _isDebug() -> bool:
	return config.conf["debugLog"]["vision"]<|MERGE_RESOLUTION|>--- conflicted
+++ resolved
@@ -11,11 +11,7 @@
 using modules in the visionEnhancementProviders package containing a L{VisionEnhancementProvider} class.
 """
 from .visionHandler import VisionHandler
-<<<<<<< HEAD
-import visionEnhancementProviders
-=======
 import visionEnhancementProviders  # noqa: F401
->>>>>>> 86f79e6b
 import config
 from typing import Optional
 
