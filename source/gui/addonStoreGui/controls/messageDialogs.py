--- conflicted
+++ resolved
@@ -554,14 +554,8 @@
 
 	@classmethod
 	def _checkForUpdatableAddons(cls):
-<<<<<<< HEAD
-		if globalVars.appArgs.secure or (
+		if not NVDAState.shouldWriteToDisk() or (
 			AddonsAutomaticUpdate.DISABLED == config.conf["addonStore"]["automaticUpdates"]
-=======
-		if (
-			not NVDAState.shouldWriteToDisk()
-			or (AddonsAutomaticUpdate.DISABLED == config.conf["addonStore"]["automaticUpdates"])
->>>>>>> 46a3c021
 		):
 			log.debug("automatic add-on updates are disabled")
 			return
