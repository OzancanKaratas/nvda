--- conflicted
+++ resolved
@@ -440,11 +440,7 @@
 	if originalLocaleName == getLanguage():
 		# reset to system locale default if we can't set the current lang's locale
 		locale.setlocale(locale.LC_ALL, "")
-<<<<<<< HEAD
-		log.debugWarning(f"set python locale to system default")
-=======
 		log.debugWarning("set python locale to system default")
->>>>>>> 86f79e6b
 	else:
 		log.debugWarning(f"setting python locale to the current language {getLanguage()}")
 		# fallback and try to reset the locale to the current lang
