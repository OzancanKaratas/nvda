--- conflicted
+++ resolved
@@ -4,10 +4,6 @@
 #This file is covered by the GNU General Public License.
 #See the file COPYING for more details.
 
-<<<<<<< HEAD
-import time
-=======
->>>>>>> 86f79e6b
 from comtypes import COMError
 import comtypes.client
 import comtypes.automation
@@ -197,11 +193,7 @@
 		else: #probably IE 10 in standards mode (#3151)
 			try:
 				element=document.all.item(ID)
-<<<<<<< HEAD
-			except:
-=======
 			except:  # noqa: E722
->>>>>>> 86f79e6b
 				element=None
 		if element is None: #getElementsByName doesn't return element with specified ID in IE11 (#5784)
 			try:
@@ -237,11 +229,7 @@
 		if not childElement:
 			continue
 		childElement=locateHTMLElementByID(childElement.document,ID)
-<<<<<<< HEAD
-		if not childElement: continue
-=======
 		if not childElement: continue  # noqa: E701
->>>>>>> 86f79e6b
 		return childElement
 
 def getChildHTMLNodeFromFrame(frame):
@@ -252,11 +240,7 @@
 		# In this case, just skip this frame.
 		return
 	res=IAccessibleHandler.accChild(pacc,1)
-<<<<<<< HEAD
-	if not res: return
-=======
 	if not res: return  # noqa: E701
->>>>>>> 86f79e6b
 	return HTMLNodeFromIAccessible(res[0])
 
 class MSHTMLTextInfo(textInfos.TextInfo):
@@ -313,11 +297,7 @@
 			return
 		try:
 			editableBody=self.obj.HTMLNodeName=="BODY" and self.obj.isContentEditable
-<<<<<<< HEAD
-		except:
-=======
 		except:  # noqa: E722
->>>>>>> 86f79e6b
 			editableBody=False
 		if editableBody:
 			self._rangeObj=self.obj.HTMLNode.document.selection.createRange()
@@ -462,11 +442,7 @@
 		self._ignoreCaretEvents=oldVal
 
 	def event_caret(self):
-<<<<<<< HEAD
-		if self._ignoreCaretEvents: return
-=======
 		if self._ignoreCaretEvents: return  # noqa: E701
->>>>>>> 86f79e6b
 		if self.TextInfo is not MSHTMLTextInfo and not self._UIAControl:
 			return
 		try:
@@ -498,11 +474,7 @@
 			while True:
 				try:
 					HTMLNode=HTMLNode.document.activeElement
-<<<<<<< HEAD
-				except:
-=======
 				except:  # noqa: E722
->>>>>>> 86f79e6b
 					log.exception("Error getting activeElement")
 					break
 				nodeName=HTMLNode.nodeName or ""
@@ -523,11 +495,7 @@
 			xFactor,yFactor=getZoomFactorsFromHTMLDocument(HTMLNode.document)
 			try:
 				HTMLNode=HTMLNode.document.elementFromPoint(p.x // xFactor, p.y // yFactor)
-<<<<<<< HEAD
-			except:
-=======
 			except:  # noqa: E722
->>>>>>> 86f79e6b
 				HTMLNode=None
 			if not HTMLNode:
 				log.debugWarning("Error getting HTMLNode with elementFromPoint")
@@ -878,11 +846,7 @@
 	def _get_isContentEditable(self):
 		try:
 			return bool(self.HTMLNode.isContentEditable)
-<<<<<<< HEAD
-		except:
-=======
 		except:  # noqa: E722
->>>>>>> 86f79e6b
 			return False
 
 	def _get_parent(self):
@@ -971,11 +935,7 @@
 			raise NotImplementedError
 		try:
 			return self.HTMLNode.cellIndex+1
-<<<<<<< HEAD
-		except:
-=======
 		except:  # noqa: E722
->>>>>>> 86f79e6b
 			raise NotImplementedError
 
 	def _get_rowNumber(self):
@@ -985,11 +945,7 @@
 		while HTMLNode:
 			try:
 				return HTMLNode.rowIndex+1
-<<<<<<< HEAD
-			except:
-=======
 			except:  # noqa: E722
->>>>>>> 86f79e6b
 				pass
 			HTMLNode=HTMLNode.parentNode
 		raise NotImplementedError
@@ -999,11 +955,7 @@
 			raise NotImplementedError
 		try:
 			return len([x for x in self.HTMLNode.rows])
-<<<<<<< HEAD
-		except:
-=======
 		except:  # noqa: E722
->>>>>>> 86f79e6b
 			raise NotImplementedError
 
 	def scrollIntoView(self):
@@ -1055,11 +1007,7 @@
 			nodeName=HTMLNode.nodeName
 			if nodeName:
 				nodeName=nodeName.upper()
-<<<<<<< HEAD
-			if nodeName=="TABLE": return MSHTML(HTMLNode=HTMLNode)
-=======
 			if nodeName=="TABLE": return MSHTML(HTMLNode=HTMLNode)  # noqa: E701
->>>>>>> 86f79e6b
 			HTMLNode=HTMLNode.parentNode
 		return None
 
