# -*- coding: UTF-8 -*-
# A part of NonVisual Desktop Access (NVDA)
# Copyright (C) 2006-2024 NV Access Limited, Peter Vágner, Joseph Lee
# This file is covered by the GNU General Public License.
# See the file COPYING for more details.

import argparse
import os
import sys
import gettext
gettext.install("nvda")
<<<<<<< HEAD
from glob import glob
import fnmatch
# versionInfo names must be imported after Gettext
# Suppress E402 (module level import not at top of file)
from versionInfo import (
=======
from glob import glob  # noqa: E402
import fnmatch  # noqa: E402
# versionInfo names must be imported after Gettext
# Suppress E402 (module level import not at top of file)
from versionInfo import (  # noqa: E402
>>>>>>> 86f79e6b
	copyright as NVDAcopyright,  # copyright is a reserved python keyword
	description,
	formatBuildVersionString,
	name,
	publisher,
	version,
)  # noqa: E402
from py2exe import freeze  # noqa: E402
from py2exe.dllfinder import DllFinder  # noqa: E402
<<<<<<< HEAD
import wx
import importlib.machinery
=======
import wx  # noqa: E402
import importlib.machinery  # noqa: E402
>>>>>>> 86f79e6b

# Explicitly put the nvda_dmp dir on the build path so the DMP library is included
sys.path.append(os.path.join("..", "include", "nvda_dmp"))
RT_MANIFEST = 24
manifestTemplateFilePath = "manifest.template.xml"

# py2exe's idea of whether a dll is a system dll appears to be wrong sometimes, so monkey patch it.
orig_determine_dll_type = DllFinder.determine_dll_type


def determine_dll_type(self, imagename):
	dll = os.path.basename(imagename).lower()
	if dll.startswith("api-ms-win-") or dll in ("powrprof.dll", "mpr.dll", "crypt32.dll"):
		# These are definitely system dlls available on all systems and must be excluded.
		# Including them can cause serious problems when a binary build is run on a different version of Windows.
		return None
	return orig_determine_dll_type(self, imagename)


DllFinder.determine_dll_type = determine_dll_type


def _parsePartialArguments() -> argparse.Namespace:
	"""
	Adds a command line option --enable-uiAccess to enable uiAccess for the main executable and EOA proxy
	Allows py2exe to parse the rest of the arguments
	"""
	partialParser = argparse.ArgumentParser()
	partialParser.add_argument(
		"--enable-uiAccess",
		dest="uiAccess",
		action="store_true",
		help="enable uiAccess for the main executable",
		default=False,
	)
	partialArgs, _argslist = partialParser.parse_known_args(sys.argv)
	return partialArgs


_partialArgs = _parsePartialArguments()


with open(manifestTemplateFilePath, "r", encoding="utf-8") as manifestTemplateFile:
	_manifestTemplate = manifestTemplateFile.read()


def getLocaleDataFiles():
	wxDir=wx.__path__[0]
	localeMoFiles=set()
	for f in glob("locale/*/LC_MESSAGES"):
		localeMoFiles.add((f, (os.path.join(f,"nvda.mo"),)))
		wxMoFile=os.path.join(wxDir,f,"wxstd.mo")
		if os.path.isfile(wxMoFile):
			localeMoFiles.add((f,(wxMoFile,))) 
		lang=os.path.split(os.path.split(f)[0])[1]
		if '_' in lang:
				lang=lang.split('_')[0]
				f=os.path.join('locale',lang,'lc_messages')
				wxMoFile=os.path.join(wxDir,f,"wxstd.mo")
				if os.path.isfile(wxMoFile):
					localeMoFiles.add((f,(wxMoFile,))) 
	localeDicFiles=[(os.path.dirname(f), (f,)) for f in glob("locale/*/*.dic")]
	NVDALocaleGestureMaps=[(os.path.dirname(f), (f,)) for f in glob("locale/*/gestures.ini")]
	return list(localeMoFiles)+localeDicFiles+NVDALocaleGestureMaps


def getRecursiveDataFiles(dest: str, source: str, excludes: tuple = ()) -> list[tuple[str, list[str]]]:
	rulesList: list[tuple[str, list[str]]] = []
	for file in glob(f"{source}/*"):
		if (
			not any(fnmatch.fnmatch(file, exclude) for exclude in excludes)
			and os.path.isfile(file)
		):
			rulesList.append((dest, [file]))
	for dirName in os.listdir(source):
		if os.path.isdir(os.path.join(source, dirName)) and not dirName.startswith('.'):
			rulesList.extend(
				getRecursiveDataFiles(
					os.path.join(dest, dirName),
					os.path.join(source, dirName),
					excludes=excludes
				)
			)
	return rulesList


def _genManifestTemplate(shouldHaveUIAccess: bool) -> tuple[int, int, bytes]:
	return (
		RT_MANIFEST,
		1,
		(_manifestTemplate % {"uiAccess": shouldHaveUIAccess}).encode("utf-8")
	)


_py2ExeWindows = [
	{
		"script": "nvda.pyw",
		"dest_base": "nvda_noUIAccess",
		"icon_resources": [(1, "images/nvda.ico")],
		"other_resources": [_genManifestTemplate(shouldHaveUIAccess=False)],
		"version_info": {
			"version": formatBuildVersionString(),
			"description": "NVDA application (no UIAccess)",
			"product_name": name,
			"product_version": version,
			"copyright": NVDAcopyright,
			"company_name": publisher,
		}
	},
	# The nvda_uiAccess target will be added at runtime if required.
	{
		"script": "nvda_slave.pyw",
		"icon_resources": [(1, "images/nvda.ico")],
		"other_resources": [_genManifestTemplate(shouldHaveUIAccess=False)],
		"version_info": {
			"version": formatBuildVersionString(),
			"description": name,
			"product_name": name,
			"product_version": version,
			"copyright": NVDAcopyright,
			"company_name": publisher,
		}
	},
]
if _partialArgs.uiAccess:
	_py2ExeWindows.insert(1, {
		"script": "nvda.pyw",
		"dest_base": "nvda_uiAccess",
		"icon_resources": [(1, "images/nvda.ico")],
		"other_resources": [_genManifestTemplate(shouldHaveUIAccess=True)],
		"version_info": {
			"version": formatBuildVersionString(),
			"description": "NVDA application (has UIAccess)",
			"product_name": name,
			"product_version": version,
			"copyright": NVDAcopyright,
			"company_name": publisher,
		}
	})


freeze(
	version_info={
		"version": formatBuildVersionString(),
		"description": description,
		"product_name": name,
		"product_version": version,
		"copyright": NVDAcopyright,
		"company_name": publisher,
	},
	windows=_py2ExeWindows,
	console=[
		{
			"script": os.path.join("..", "include", "nvda_dmp", "nvda_dmp.py"),
			"icon_resources": [(1, "images/nvda.ico")],
			"other_resources": [_genManifestTemplate(shouldHaveUIAccess=False)],
			"version_info": {
				"version": formatBuildVersionString(),
				"description": "NVDA Diff-match-patch proxy",
				"product_name": name,
				"product_version": version,
				"copyright": f"{NVDAcopyright}, Bill Dengler",
				"company_name": f"Bill Dengler, {publisher}",
			},
		},
	],
	options={
		"verbose": 2,
		# Removes assertions for builds.
		# https://docs.python.org/3.11/tutorial/modules.html#compiled-python-files
		"optimize": 1,
		"bundle_files": 3,
		"dist_dir": "../dist",
		"excludes": [
			"tkinter",
			"serial.loopback_connection",
			"serial.rfc2217",
			"serial.serialcli",
			"serial.serialjava",
			"serial.serialposix",
			"serial.socket_connection",
			# netbios (from pywin32) is optionally used by Python3's uuid module.
			# This is not needed.
			# We also need to exclude win32wnet explicitly.
			"netbios",
			"win32wnet",
			# winxptheme is optionally used by wx.lib.agw.aui.
			# We don't need this.
			"winxptheme",
			# numpy is an optional dependency of comtypes but we don't require it.
			"numpy",
			# multiprocessing isn't going to work in a frozen environment
			"multiprocessing",
			"concurrent.futures.process",
		],
		"packages": [
			"NVDAObjects",
			# As of py2exe 0.11.0.0 if the forcibly included package contains subpackages
			# they need to be listed explicitly (py2exe issue 113).
			"NVDAObjects.IAccessible",
			"NVDAObjects.JAB",
			"NVDAObjects.UIA",
			"NVDAObjects.window",
			"virtualBuffers",
			"appModules",
			"comInterfaces",
			"brailleDisplayDrivers",
			"brailleDisplayDrivers.albatross",
			"brailleDisplayDrivers.eurobraille",
			"synthDrivers",
			"visionEnhancementProviders",
		],
		"includes": [
			"nvdaBuiltin",
			# #3368: bisect was implicitly included with Python 2.7.3, but isn't with 2.7.5.
			"bisect",
			# robotremoteserver (for system tests) depends on xmlrpc.server
			"xmlrpc.server",
		],
	},
	data_files=[
		(".",glob("*.dll")+glob("*.manifest")+["builtin.dic"]),
		("documentation", ['../copying.txt', '../contributors.txt']),
		("lib/%s" % version, glob("lib/*.dll") + glob("lib/*.manifest")),
		("lib64/%s"%version, glob("lib64/*.dll") + glob("lib64/*.exe")),
		("libArm64/%s"%version, glob("libArm64/*.dll") + glob("libArm64/*.exe")),
		("waves", glob("waves/*.wav")),
		("images", glob("images/*.ico")),
		("fonts", glob("fonts/*.ttf")),
		("louis/tables",glob("louis/tables/*")),
		("COMRegistrationFixes", glob("COMRegistrationFixes/*.reg")),
		(".", glob("../miscDeps/python/*.dll")),
		(".", ['message.html']),
		(".", [os.path.join(sys.base_prefix, "python3.dll")]),
		] + (
	getLocaleDataFiles()
	+ getRecursiveDataFiles(
		"synthDrivers",
		"synthDrivers",
		excludes=tuple(
			f"*{ext}" for ext in importlib.machinery.all_suffixes()
			) + (
		"*.exp",
		"*.lib",
		"*.pdb"
	))
	+ getRecursiveDataFiles(
		"brailleDisplayDrivers",
		"brailleDisplayDrivers",
		excludes=tuple(
			f"*{ext}" for ext in importlib.machinery.all_suffixes()
			) + (
		"*.md",
		)
	)
	+ getRecursiveDataFiles(
		"documentation",
		"../user_docs",
		excludes=tuple(
			f"*{ext}" for ext in importlib.machinery.all_suffixes()
			) + (
		"__pycache__",
		"*.md",
		"*/user_docs/styles.css",
		"*/user_docs/numberedHeadings.css",
		"*/developerGuide.*"
		)
	)
	),
)<|MERGE_RESOLUTION|>--- conflicted
+++ resolved
@@ -9,19 +9,11 @@
 import sys
 import gettext
 gettext.install("nvda")
-<<<<<<< HEAD
-from glob import glob
-import fnmatch
-# versionInfo names must be imported after Gettext
-# Suppress E402 (module level import not at top of file)
-from versionInfo import (
-=======
 from glob import glob  # noqa: E402
 import fnmatch  # noqa: E402
 # versionInfo names must be imported after Gettext
 # Suppress E402 (module level import not at top of file)
 from versionInfo import (  # noqa: E402
->>>>>>> 86f79e6b
 	copyright as NVDAcopyright,  # copyright is a reserved python keyword
 	description,
 	formatBuildVersionString,
@@ -31,13 +23,8 @@
 )  # noqa: E402
 from py2exe import freeze  # noqa: E402
 from py2exe.dllfinder import DllFinder  # noqa: E402
-<<<<<<< HEAD
-import wx
-import importlib.machinery
-=======
 import wx  # noqa: E402
 import importlib.machinery  # noqa: E402
->>>>>>> 86f79e6b
 
 # Explicitly put the nvda_dmp dir on the build path so the DMP library is included
 sys.path.append(os.path.join("..", "include", "nvda_dmp"))
