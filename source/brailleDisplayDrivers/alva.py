--- conflicted
+++ resolved
@@ -12,11 +12,7 @@
 import inputCore
 import brailleInput
 import hwIo
-<<<<<<< HEAD
-from hwIo import intToByte, boolToByte, Serial
-=======
 from hwIo import intToByte, boolToByte
->>>>>>> 86f79e6b
 from globalCommands import SCRCAT_BRAILLE
 import ui
 from baseObject import ScriptableObject
@@ -149,11 +145,7 @@
 			timeBytes: bytes = self._dev.getFeature(ALVA_RTC_REPORT)[1:ALVA_RTC_STR_LENGTH+1]
 			try:
 				self._handleTime(timeBytes)
-<<<<<<< HEAD
-			except:
-=======
 			except:  # noqa: E722
->>>>>>> 86f79e6b
 				log.debugWarning("Getting time from ALVA display failed", exc_info=True)
 			keySettings = self._dev.getFeature(ALVA_KEY_SETTINGS_REPORT)[ALVA_KEY_SETTINGS_POS]
 			self._rawKeyboardInput = bool(keySettings & ALVA_KEY_RAW_INPUT_MASK)
