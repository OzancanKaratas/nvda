# A part of NonVisual Desktop Access (NVDA)
# Copyright (C) 2006-2022 NV Access Limited, Joseph Lee, Derek Riemer, Davy Kager, Rob Meredith
# This file is covered by the GNU General Public License.
# See the file COPYING for more details.

"""
Implementation of cursor managers.
A cursor manager provides caret navigation and selection commands for a virtual text range.
"""

import wx
import core
import inputCore
import baseObject
import documentBase
import gui
from gui import guiHelper
import gui.contextHelp
from speech import sayAll
import review
from scriptHandler import willSayAllResume, script
import textInfos
<<<<<<< HEAD
import api
=======
>>>>>>> 86f79e6b
import speech
import config
import braille
import vision
import controlTypes
from inputCore import (
	SCRCAT_BROWSEMODE,
	InputGesture,
)
import ui
from textInfos import DocumentWithPageTurns
from logHandler import log


class FindDialog(
		gui.contextHelp.ContextHelpMixin,
		wx.Dialog,  # wxPython does not seem to call base class initializer, put last in MRO
):
	"""A dialog used to specify text to find in a cursor manager.
	"""
	
	helpId = "SearchingForText"

	def __init__(self, parent, cursorManager, text, caseSensitivity, reverse=False):
		# Translators: Title of a dialog to find text.
		super().__init__(parent, title=_("Find"))

		# Have a copy of the active cursor manager, as this is needed later for finding text.
		self.activeCursorManager = cursorManager
		self.reverse = reverse
		mainSizer = wx.BoxSizer(wx.VERTICAL)
		sHelper = guiHelper.BoxSizerHelper(self, orientation=wx.VERTICAL)
		# Translators: Dialog text for NvDA's find command.
		findLabelText = _("Type the text you wish to find")
		self.findTextField = sHelper.addLabeledControl(findLabelText, wx.TextCtrl, value=text)
		# Translators: An option in find dialog to perform case-sensitive search.
		self.caseSensitiveCheckBox=wx.CheckBox(self,wx.ID_ANY,label=_("Case &sensitive"))
		self.caseSensitiveCheckBox.SetValue(caseSensitivity)
		sHelper.addItem(self.caseSensitiveCheckBox)
		sHelper.addDialogDismissButtons(self.CreateButtonSizer(wx.OK | wx.CANCEL))
		mainSizer.Add(sHelper.sizer, border=guiHelper.BORDER_FOR_DIALOGS, flag=wx.ALL)
		self.Bind(wx.EVT_BUTTON,self.onOk,id=wx.ID_OK)
		self.Bind(wx.EVT_BUTTON,self.onCancel,id=wx.ID_CANCEL)
		mainSizer.Fit(self)
		self.SetSizer(mainSizer)
		self.CentreOnScreen()
		self.findTextField.SetFocus()

	def onOk(self, evt):
		text = self.findTextField.GetValue()
		caseSensitive = self.caseSensitiveCheckBox.GetValue()
		# We must use core.callLater rather than wx.CallLater to ensure that the callback runs within NVDA's core pump.
		# If it didn't, and it directly or indirectly called wx.Yield, it could start executing NVDA's core pump from within the yield, causing recursion.
		core.callLater(
			100,
			self.activeCursorManager.doFindText,
			text,
			caseSensitive=caseSensitive,
			reverse=self.reverse
		)
		self.Destroy()

	def onCancel(self, evt):
		self.Destroy()

class CursorManager(documentBase.TextContainerObject,baseObject.ScriptableObject):
	"""
	A mix-in providing caret navigation and selection commands for the object's virtual text range.
	This is required where a text range is not linked to a physical control and thus does not provide commands to move the cursor, select and copy text, etc.
	This base cursor manager requires that the text range being used stores its own caret and selection information.

	This is a mix-in class; i.e. it should be inherited alongside another L{baseObject.ScriptableObject}.
	The class into which it is inherited must provide a C{makeTextInfo(position)} method.

	@ivar selection: The current caret/selection range.
	@type selection: L{textInfos.TextInfo}
	"""

	# Whether or not 'gainFocus' events handled by this CursorManager should update the caret position.
	# If NVDA fully manages the caret (such as for reviewCursorManagers and virtualBuffers) then they should.
	# However if the caret is managed by the application,
	# We trust that the application will move the caret itself if firing focus events on inner content.
	_focusEventMustUpdateCaretPosition = False

	# Translators: the script category for browse mode
	scriptCategory=SCRCAT_BROWSEMODE

	_lastFindText=""
	_lastCaseSensitivity=False

	def __init__(self, *args, **kwargs):
		super(CursorManager, self).__init__(*args, **kwargs)
		self.initCursorManager()

	def initOverlayClass(self):
		"""Performs automatic initialisation if this is being used as an overlay class."""
		self.initCursorManager()

	def initCursorManager(self):
		"""Initialise this cursor manager.
		This must be called before the cursor manager functionality can be used.
		It is normally called by L{__init__} or L{initOverlayClass}.
		"""
		self.isTextSelectionAnchoredAtStart=True

	def _get_selection(self):
		return self.makeTextInfo(textInfos.POSITION_SELECTION)

	def _set_selection(self, info):
		info.updateSelection()
		review.handleCaretMove(info)
		braille.handler.handleCaretMove(self)
		vision.handler.handleCaretMove(self)

	def _caretMovementScriptHelper(self,gesture,unit,direction=None,posConstant=textInfos.POSITION_SELECTION,posUnit=None,posUnitEnd=False,extraDetail=False,handleSymbols=False):
		oldInfo=self.makeTextInfo(posConstant)
		info=oldInfo.copy()
		info.collapse(end=self.isTextSelectionAnchoredAtStart)
		if self.isTextSelectionAnchoredAtStart and not oldInfo.isCollapsed:
			info.move(textInfos.UNIT_CHARACTER,-1)
		if posUnit is not None:
			# expand and collapse to ensure that we are aligned with the end of the intended unit
			info.expand(posUnit)
			try:
				info.collapse(end=posUnitEnd)
			except RuntimeError:
				# MS Word has a "virtual linefeed" at the end of the document which can cause RuntimeError to be raised.
				# In this case it can be ignored.
				# See #7009
				pass
			if posUnitEnd:
				info.move(textInfos.UNIT_CHARACTER,-1)
		if direction is not None:
			info.expand(unit)
			info.collapse(end=posUnitEnd)
			if info.move(unit,direction)==0 and isinstance(self,DocumentWithPageTurns):
				try:
					self.turnPage(previous=direction<0)
				except RuntimeError:
					pass
				else:
					info=self.makeTextInfo(textInfos.POSITION_FIRST if direction>0 else textInfos.POSITION_LAST)
		# #10343: Speak before setting selection because setting selection might
		# move the focus, which might mutate the document, potentially invalidating
		# info if it is offset-based.
		selection = info.copy()
		info.expand(unit)
		if not willSayAllResume(gesture):
			speech.speakTextInfo(info, unit=unit, reason=controlTypes.OutputReason.CARET)
		if not oldInfo.isCollapsed:
			speech.speakSelectionChange(oldInfo, selection)
		self.selection = selection

	def doFindText(self, text, reverse=False, caseSensitive=False, willSayAllResume=False):
		if not text:
			return
		info=self.makeTextInfo(textInfos.POSITION_CARET)
		res=info.find(text,reverse=reverse,caseSensitive=caseSensitive)
		if res:
			self.selection=info
			speech.cancelSpeech()
			info.move(textInfos.UNIT_LINE,1,endPoint="end")
			if not willSayAllResume:
				speech.speakTextInfo(info, reason=controlTypes.OutputReason.CARET)
		else:
			wx.CallAfter(
				gui.messageBox,
				# Translators: message displayed to the user when
				# searching text and no text is found.
				_('text "%s" not found') % text,
				# Translators: message dialog title displayed to the user when
				# searching text and no text is found.
				_("0 matches"),
				wx.OK | wx.ICON_INFORMATION
			)
		CursorManager._lastFindText=text
		CursorManager._lastCaseSensitivity=caseSensitive

	def script_find(self, gesture, reverse=False):
		# #8566: We need this to be a modal dialog, but it mustn't block this script.
		def run():
			gui.mainFrame.prePopup()
			d = FindDialog(gui.mainFrame, self, self._lastFindText, self._lastCaseSensitivity, reverse)
			d.ShowModal()
			gui.mainFrame.postPopup()
		wx.CallAfter(run)
	# Translators: Input help message for NVDA's find command.
	script_find.__doc__ = _("find a text string from the current cursor position")

	@script(
		description=_(
			# Translators: Input help message for find next command.
			"find the next occurrence of the previously entered text string from the current cursor's position"
		),
		gesture="kb:NVDA+f3",
		resumeSayAllMode=sayAll.CURSOR.CARET,
	)
	def script_findNext(self,gesture):
		if not self._lastFindText:
			self.script_find(gesture)
			return
		self.doFindText(
			self._lastFindText,
			caseSensitive=self._lastCaseSensitivity,
			willSayAllResume=willSayAllResume(gesture),
		)

	@script(
		description=_(
			# Translators: Input help message for find previous command.
			"find the previous occurrence of the previously entered text string from the current cursor's position"
		),
		gesture="kb:NVDA+shift+f3",
		resumeSayAllMode=sayAll.CURSOR.CARET,
	)
	def script_findPrevious(self,gesture):
		if not self._lastFindText:
			self.script_find(gesture, reverse=True)
			return
		self.doFindText(
			self._lastFindText,
			reverse=True,
			caseSensitive=self._lastCaseSensitivity,
			willSayAllResume=willSayAllResume(gesture),
		)

	def script_moveByPage_back(self,gesture):
		self._caretMovementScriptHelper(gesture,textInfos.UNIT_LINE,-config.conf["virtualBuffers"]["linesPerPage"],extraDetail=False)
	script_moveByPage_back.resumeSayAllMode = sayAll.CURSOR.CARET

	def script_moveByPage_forward(self,gesture):
		self._caretMovementScriptHelper(gesture,textInfos.UNIT_LINE,config.conf["virtualBuffers"]["linesPerPage"],extraDetail=False)
	script_moveByPage_forward.resumeSayAllMode = sayAll.CURSOR.CARET

	def script_moveByCharacter_back(self,gesture):
		self._caretMovementScriptHelper(gesture,textInfos.UNIT_CHARACTER,-1,extraDetail=True,handleSymbols=True)

	def script_moveByCharacter_forward(self,gesture):
		self._caretMovementScriptHelper(gesture,textInfos.UNIT_CHARACTER,1,extraDetail=True,handleSymbols=True)

	def script_moveByWord_back(self,gesture):
		self._caretMovementScriptHelper(gesture,textInfos.UNIT_WORD,-1,extraDetail=True,handleSymbols=True)

	def script_moveByWord_forward(self,gesture):
		self._caretMovementScriptHelper(gesture,textInfos.UNIT_WORD,1,extraDetail=True,handleSymbols=True)

	def script_moveByLine_back(self,gesture):
		self._caretMovementScriptHelper(gesture,textInfos.UNIT_LINE,-1)
	script_moveByLine_back.resumeSayAllMode = sayAll.CURSOR.CARET

	def script_moveByLine_forward(self,gesture):
		self._caretMovementScriptHelper(gesture,textInfos.UNIT_LINE,1)
	script_moveByLine_forward.resumeSayAllMode = sayAll.CURSOR.CARET

	def script_moveBySentence_back(self,gesture):
		self._caretMovementScriptHelper(gesture,textInfos.UNIT_SENTENCE,-1)
	script_moveBySentence_back.resumeSayAllMode = sayAll.CURSOR.CARET

	def script_moveBySentence_forward(self,gesture):
		self._caretMovementScriptHelper(gesture,textInfos.UNIT_SENTENCE,1)
	script_moveBySentence_forward.resumeSayAllMode = sayAll.CURSOR.CARET

	def _handleParagraphNavigation(self, gesture: InputGesture, nextParagraph: bool) -> None:
		from config.featureFlagEnums import ParagraphNavigationFlag
		flag: config.featureFlag.FeatureFlag = config.conf["documentNavigation"]["paragraphStyle"]
		if (
			flag.calculated() == ParagraphNavigationFlag.APPLICATION
			or flag.calculated() == ParagraphNavigationFlag.SINGLE_LINE_BREAK
		):
			self._caretMovementScriptHelper(gesture, textInfos.UNIT_PARAGRAPH, 1 if nextParagraph else -1)
		elif flag.calculated() == ParagraphNavigationFlag.MULTI_LINE_BREAK:
			from documentNavigation.paragraphHelper import moveToMultiLineBreakParagraph
			ti = self.makeTextInfo(textInfos.POSITION_SELECTION)
			passKey, moved = moveToMultiLineBreakParagraph(
				nextParagraph=nextParagraph,
				speakNew=not willSayAllResume(gesture),
				ti=ti)
			if moved:
				self.selection = ti
			elif passKey:
				# fail over to default behavior
				self._caretMovementScriptHelper(gesture, textInfos.UNIT_PARAGRAPH, 1 if nextParagraph else -1)
		else:
			log.error(f"Unexpected ParagraphNavigationFlag value {flag.value}")

	def script_moveByParagraph_back(self, gesture: InputGesture):
		self._handleParagraphNavigation(gesture, False)
	script_moveByParagraph_back.resumeSayAllMode = sayAll.CURSOR.CARET

	def script_moveByParagraph_forward(self, gesture: InputGesture):
		self._handleParagraphNavigation(gesture, True)
	script_moveByParagraph_forward.resumeSayAllMode = sayAll.CURSOR.CARET

	def script_startOfLine(self,gesture):
		self._caretMovementScriptHelper(gesture,textInfos.UNIT_CHARACTER,posUnit=textInfos.UNIT_LINE,extraDetail=True,handleSymbols=True)

	def script_endOfLine(self,gesture):
		self._caretMovementScriptHelper(gesture,textInfos.UNIT_CHARACTER,posUnit=textInfos.UNIT_LINE,posUnitEnd=True,extraDetail=True,handleSymbols=True)

	def script_topOfDocument(self,gesture):
		self._caretMovementScriptHelper(gesture,textInfos.UNIT_LINE,posConstant=textInfos.POSITION_FIRST)

	def script_bottomOfDocument(self,gesture):
		self._caretMovementScriptHelper(gesture,textInfos.UNIT_LINE,posConstant=textInfos.POSITION_LAST)

	def _selectionMovementScriptHelper(self,unit=None,direction=None,toPosition=None):
		oldInfo=self.makeTextInfo(textInfos.POSITION_SELECTION)
		# toPosition and unit might both be provided.
		# In this case, we move to the position before moving by the unit.
		if toPosition:
			newInfo=self.makeTextInfo(toPosition)
			if oldInfo.isCollapsed:
				self.isTextSelectionAnchoredAtStart = newInfo.compareEndPoints(oldInfo, "startToStart") >= 0
		elif unit:
			# position was not provided, so start from the old selection.
			newInfo = oldInfo.copy()
		if unit:
			if oldInfo.isCollapsed:
				# Starting a new selection, so set the selection direction
				# based on the direction of this movement.
				self.isTextSelectionAnchoredAtStart = direction > 0
			# Find the requested unit starting from the active end of the selection.
			# We can't just move the desired endpoint because this might cause
			# the end to move before the start in some cases
			# and some implementations don't support this.
			# For example, you might shift+rightArrow to select a character in the middle of a word
			# and then press shift+control+leftArrow to move to the previous word.
			newInfo.collapse(end=self.isTextSelectionAnchoredAtStart)
			newInfo.move(unit, direction, endPoint="start" if direction < 0 else "end")
			# Collapse this so we don't have to worry about which endpoint we used here.
			newInfo.collapse(end=direction > 0)
		# If we're selecting all, we're moving both endpoints.
		# Otherwise, newInfo is the collapsed new active endpoint
		# and we need to set the anchor endpoint.
		movingSingleEndpoint = toPosition != textInfos.POSITION_ALL
		if movingSingleEndpoint and not self.isTextSelectionAnchoredAtStart:
			if newInfo.compareEndPoints(oldInfo, "startToEnd") > 0:
				# We were selecting backwards, but now we're selecting forwards.
				# For example:
				# 1. Caret at 1
				# 2. Shift+leftArrow: selection (0, 1)
				# 3. Shift+control+rightArrow: next word at 3, so selection (1, 3)
				newInfo.setEndPoint(oldInfo, "startToEnd")
				self.isTextSelectionAnchoredAtStart = True
			else:
				# We're selecting backwards.
				# For example:
				# 1. Caret at 1; selection (1, 1)
				# 2. Shift+leftArrow: selection (0, 1)
				newInfo.setEndPoint(oldInfo, "endToEnd")
		elif movingSingleEndpoint:
			if newInfo.compareEndPoints(oldInfo, "startToStart") < 0:
				# We were selecting forwards, but now we're selecting backwards.
				# For example:
				# 1. Caret at 1
				# 2. Shift+rightArrow: selection (1, 2)
				# 3. Shift+control+leftArrow: previous word at 0, so selection (0, 1)
				newInfo.setEndPoint(oldInfo, "endToStart")
				self.isTextSelectionAnchoredAtStart = False
			else:
				# We're selecting forwards.
				# For example:
				# 1. Caret at 1; selection (1, 1)
				# 2. Shift+rightArrow: selection (1, 2)
				newInfo.setEndPoint(oldInfo, "startToStart")
		self.selection = newInfo
		speech.speakSelectionChange(oldInfo,newInfo)

	def script_selectCharacter_forward(self,gesture):
		self._selectionMovementScriptHelper(unit=textInfos.UNIT_CHARACTER,direction=1)

	def script_selectCharacter_back(self,gesture):
		self._selectionMovementScriptHelper(unit=textInfos.UNIT_CHARACTER,direction=-1)

	def script_selectWord_forward(self,gesture):
		self._selectionMovementScriptHelper(unit=textInfos.UNIT_WORD,direction=1)

	def script_selectWord_back(self,gesture):
		self._selectionMovementScriptHelper(unit=textInfos.UNIT_WORD,direction=-1)

	def script_selectLine_forward(self,gesture):
		self._selectionMovementScriptHelper(unit=textInfos.UNIT_LINE,direction=1)

	def script_selectLine_back(self,gesture):
		self._selectionMovementScriptHelper(unit=textInfos.UNIT_LINE,direction=-1)

	def script_selectPage_forward(self,gesture):
		self._selectionMovementScriptHelper(unit=textInfos.UNIT_LINE,direction=config.conf["virtualBuffers"]["linesPerPage"])

	def script_selectPage_back(self,gesture):
		self._selectionMovementScriptHelper(unit=textInfos.UNIT_LINE,direction=-config.conf["virtualBuffers"]["linesPerPage"])

	def script_selectParagraph_forward(self, gesture):
		self._selectionMovementScriptHelper(unit=textInfos.UNIT_PARAGRAPH, direction=1)

	def script_selectParagraph_back(self, gesture):
		self._selectionMovementScriptHelper(unit=textInfos.UNIT_PARAGRAPH, direction=-1)

	def script_selectToBeginningOfLine(self,gesture):
		# Make sure the active endpoint of the selection is after the start of the line.
		sel=self.makeTextInfo(textInfos.POSITION_SELECTION)
		line=sel.copy()
		line.collapse()
		line.expand(textInfos.UNIT_LINE)
		compOp="startToStart" if not self.isTextSelectionAnchoredAtStart else "endToStart"
		if sel.compareEndPoints(line,compOp)>0:
			self._selectionMovementScriptHelper(unit=textInfos.UNIT_LINE,direction=-1)

	def script_selectToEndOfLine(self,gesture):
		# #7157: There isn't necessarily a line ending character or insertion point at the end of a line.
		# Therefore, always allow select to end of line,
		# even if the caret is already on the last character of the line.
		self._selectionMovementScriptHelper(unit=textInfos.UNIT_LINE,direction=1)

	def script_selectToTopOfDocument(self,gesture):
		self._selectionMovementScriptHelper(toPosition=textInfos.POSITION_FIRST)

	def script_selectToBottomOfDocument(self,gesture):
		self._selectionMovementScriptHelper(toPosition=textInfos.POSITION_LAST,unit=textInfos.UNIT_CHARACTER,direction=1)

	def script_selectAll(self,gesture):
		self._selectionMovementScriptHelper(toPosition=textInfos.POSITION_ALL)

	_nativeAppSelectionModeSupported: bool = False
	"Whether native selection mode is available in this browse mode document"

	_nativeAppSelectionMode: bool = False
	"Whether native selection mode is turned on or off"

	def script_copyToClipboard(self, gesture: inputCore.InputGesture):
		if self._nativeAppSelectionMode:
			gesture.send()
			return
		info=self.makeTextInfo(textInfos.POSITION_SELECTION)
		if info.isCollapsed:
			# Translators: Reported when there is no text selected (for copying).
			ui.message(_("No selection"))
			return
		info.copyToClipboard(notify=True)

	def reportSelectionChange(self, oldTextInfo):
		newInfo=self.makeTextInfo(textInfos.POSITION_SELECTION)
		speech.speakSelectionChange(oldTextInfo,newInfo)
		braille.handler.handleCaretMove(self)

	__gestures = {
		"kb:pageUp": "moveByPage_back",
		"kb:pageDown": "moveByPage_forward",
		"kb:upArrow": "moveByLine_back",
		"kb:downArrow": "moveByLine_forward",
		"kb:leftArrow": "moveByCharacter_back",
		"kb:rightArrow": "moveByCharacter_forward",
		"kb:control+leftArrow": "moveByWord_back",
		"kb:control+rightArrow": "moveByWord_forward",
		"kb:control+upArrow": "moveByParagraph_back",
		"kb:control+downArrow": "moveByParagraph_forward",
		"kb:home": "startOfLine",
		"kb:end": "endOfLine",
		"kb:control+home": "topOfDocument",
		"kb:control+end": "bottomOfDocument",
		"kb:shift+rightArrow": "selectCharacter_forward",
		"kb:shift+leftArrow": "selectCharacter_back",
		"kb:shift+control+rightArrow": "selectWord_forward",
		"kb:shift+control+leftArrow": "selectWord_back",
		"kb:shift+downArrow": "selectLine_forward",
		"kb:shift+upArrow": "selectLine_back",
		"kb:shift+pageDown": "selectPage_forward",
		"kb:shift+pageUp": "selectPage_back",
		"kb:shift+control+downArrow": "selectParagraph_forward",
		"kb:shift+control+upArrow": "selectParagraph_back",
		"kb:shift+end": "selectToEndOfLine",
		"kb:shift+home": "selectToBeginningOfLine",
		"kb:shift+control+end": "selectToBottomOfDocument",
		"kb:shift+control+home": "selectToTopOfDocument",
		"kb:control+a": "selectAll",
		"kb:control+c": "copyToClipboard",
		"kb:NVDA+Control+f": "find",
		"kb:alt+upArrow":"moveBySentence_back",
		"kb:alt+downArrow":"moveBySentence_forward",
	}

class _ReviewCursorManagerTextInfo(textInfos.TextInfo):
	"""For use with L{ReviewCursorManager}.
	Overrides L{updateCaret} and L{updateSelection} to use the selection property on the underlying object.
	"""

	def updateCaret(self):
		info=self.copy()
		info.collapse()
		self.obj._selection = info

	def updateSelection(self):
		self.obj._selection = self.copy()

class ReviewCursorManager(CursorManager):
	"""
	A cursor manager used for review.
	This cursor manager maintains its own caret and selection information.
	Thus, the underlying text range need not support updating the caret or selection.
	"""

	# As NVDA manages the caret virtually,
	# It is necessary for 'gainFocus' events to update the caret.
	_focusEventMustUpdateCaretPosition = True

	def initCursorManager(self):
		super(ReviewCursorManager, self).initCursorManager()
		realTI = self.TextInfo
		self.TextInfo = type("ReviewCursorManager_%s" % realTI.__name__, (_ReviewCursorManagerTextInfo, realTI), {})
		self._selection = self.makeTextInfo(textInfos.POSITION_FIRST)

	def makeTextInfo(self, position):
		if position == textInfos.POSITION_SELECTION:
			return self._selection.copy()
		elif position == textInfos.POSITION_CARET:
			sel = self._selection.copy()
			sel.collapse()
			return sel
		return super(ReviewCursorManager, self).makeTextInfo(position)<|MERGE_RESOLUTION|>--- conflicted
+++ resolved
@@ -20,10 +20,6 @@
 import review
 from scriptHandler import willSayAllResume, script
 import textInfos
-<<<<<<< HEAD
-import api
-=======
->>>>>>> 86f79e6b
 import speech
 import config
 import braille
