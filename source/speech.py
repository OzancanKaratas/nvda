--- conflicted
+++ resolved
@@ -1,1446 +1,1443 @@
-# -*- coding: UTF-8 -*-
-#speech.py
-#A part of NonVisual Desktop Access (NVDA)
-#This file is covered by the GNU General Public License.
-#See the file COPYING for more details.
-#Copyright (C) 2006-2012 NV Access Limited, Peter Vágner, Aleksey Sadovoy
-
-"""High-level functions to speak information.
-""" 
-
-import itertools
-import weakref
-import colors
-import globalVars
-from logHandler import log
-import api
-import controlTypes
-import config
-import tones
-import synthDriverHandler
-from synthDriverHandler import *
-import re
-import textInfos
-import queueHandler
-import speechDictHandler
-import characterProcessing
-import languageHandler
-
-speechMode_off=0
-speechMode_beeps=1
-speechMode_talk=2
-#: How speech should be handled; one of speechMode_off, speechMode_beeps or speechMode_talk.
-speechMode=speechMode_talk
-speechMode_beeps_ms=15
-beenCanceled=True
-isPaused=False
-curWordChars=[]
-
-# The REASON_* constants in this module are deprecated and will be removed in a future release.
-# Use controlTypes.REASON_* instead.
-from controlTypes import REASON_FOCUS, REASON_FOCUSENTERED, REASON_MOUSE, REASON_QUERY, REASON_CHANGE, REASON_MESSAGE, REASON_SAYALL, REASON_CARET, REASON_ONLYCACHE
-
-#: The string used to separate distinct chunks of text when multiple chunks should be spoken without pauses.
-# #555: Use two spaces so that numbers from adjacent chunks aren't treated as a single number
-# for languages such as French and German which use space as a thousands separator.
-CHUNK_SEPARATOR = "  "
-
-oldTreeLevel=None
-oldTableID=None
-oldRowNumber=None
-oldColumnNumber=None
-
-def initialize():
-	"""Loads and sets the synth driver configured in nvda.ini."""
-	synthDriverHandler.initialize()
-	setSynth(config.conf["speech"]["synth"])
-
-def terminate():
-	setSynth(None)
-	speechViewerObj=None
-
-#: If a chunk of text contains only these characters, it will be considered blank.
-BLANK_CHUNK_CHARS = frozenset((" ", "\n", "\r", "\0", u"\xa0"))
-def isBlank(text):
-	"""Determine whether text should be reported as blank.
-	@param text: The text in question.
-	@type text: str
-	@return: C{True} if the text is blank, C{False} if not.
-	@rtype: bool
-	"""
-	return not text or set(text) <= BLANK_CHUNK_CHARS
-
-RE_CONVERT_WHITESPACE = re.compile("[\0\r\n]")
-
-def processText(locale,text,symbolLevel):
-	text = speechDictHandler.processText(text)
-	text = characterProcessing.processSpeechSymbols(locale, text, symbolLevel)
-	text = RE_CONVERT_WHITESPACE.sub(u" ", text)
-	return text.strip()
-
-def getLastSpeechIndex():
-	"""Gets the last index passed by the synthesizer. Indexing is used so that its possible to find out when a certain peace of text has been spoken yet. Usually the character position of the text is passed to speak functions as the index.
-@returns: the last index encountered
-@rtype: int
-"""
-	return getSynth().lastIndex
-
-def cancelSpeech():
-	"""Interupts the synthesizer from currently speaking"""
-	global beenCanceled, isPaused, _speakSpellingGenerator
-	# Import only for this function to avoid circular import.
-	import sayAllHandler
-	sayAllHandler.stop()
-	speakWithoutPauses._pendingSpeechSequence=[]
-	speakWithoutPauses.lastSentIndex=None
-	if _speakSpellingGenerator:
-		_speakSpellingGenerator.close()
-	if beenCanceled:
-		return
-	elif speechMode==speechMode_off:
-		return
-	elif speechMode==speechMode_beeps:
-		return
-	getSynth().cancel()
-	beenCanceled=True
-	isPaused=False
-
-def pauseSpeech(switch):
-	global isPaused, beenCanceled
-	getSynth().pause(switch)
-	isPaused=switch
-	beenCanceled=False
-
-def speakMessage(text,index=None):
-	"""Speaks a given message.
-@param text: the message to speak
-@type text: string
-@param index: the index to mark this current text with, its best to use the character position of the text if you know it 
-@type index: int
-"""
-	speakText(text,index=index,reason=controlTypes.REASON_MESSAGE)
-
-def getCurrentLanguage():
-	try:
-		language=getSynth().language if config.conf['speech']['autoLanguageSwitching'] else None
-	except NotImplementedError:
-		language=None
-	if language:
-		language=languageHandler.normalizeLanguage(language)
-	if not language:
-		language=languageHandler.getLanguage()
-	return language
-
-def spellTextInfo(info,useCharacterDescriptions=False):
-	"""Spells the text from the given TextInfo, honouring any LangChangeCommand objects it finds if autoLanguageSwitching is enabled."""
-	if not config.conf['speech']['autoLanguageSwitching']:
-		speakSpelling(info.text,useCharacterDescriptions=useCharacterDescriptions)
-		return
-	curLanguage=None
-	for field in info.getTextWithFields({}):
-		if isinstance(field,basestring):
-			speakSpelling(field,curLanguage,useCharacterDescriptions=useCharacterDescriptions)
-		elif isinstance(field,textInfos.FieldCommand) and field.command=="formatChange":
-			curLanguage=field.field.get('language')
-
-_speakSpellingGenerator=None
-
-def speakSpelling(text,locale=None,useCharacterDescriptions=False):
-	global beenCanceled, _speakSpellingGenerator
-	import speechViewer
-	if speechViewer.isActive:
-		speechViewer.appendText(text)
-	if speechMode==speechMode_off:
-		return
-	elif speechMode==speechMode_beeps:
-		tones.beep(config.conf["speech"]["beepSpeechModePitch"],speechMode_beeps_ms)
-		return
-	if isPaused:
-		cancelSpeech()
-	beenCanceled=False
-	defaultLanguage=getCurrentLanguage()
-	if not locale or (not config.conf['speech']['autoDialectSwitching'] and locale.split('_')[0]==defaultLanguage.split('_')[0]):
-		locale=defaultLanguage
-
-	if not text:
-		# Translators: This is spoken when NVDA moves to an empty line.
-		return getSynth().speak((_("blank"),))
-	if not text.isspace():
-		text=text.rstrip()
-	if _speakSpellingGenerator and _speakSpellingGenerator.gi_frame:
-		_speakSpellingGenerator.send((text,locale,useCharacterDescriptions))
-	else:
-		_speakSpellingGenerator=_speakSpellingGen(text,locale,useCharacterDescriptions)
-		try:
-			# Speak the first character before this function returns.
-			next(_speakSpellingGenerator)
-		except StopIteration:
-			return
-		queueHandler.registerGeneratorObject(_speakSpellingGenerator)
-
-def _speakSpellingGen(text,locale,useCharacterDescriptions):
-	synth=getSynth()
-	synthConfig=config.conf["speech"][synth.name]
-	buf=[(text,locale,useCharacterDescriptions)]
-	for text,locale,useCharacterDescriptions in buf:
-		textLength=len(text)
-		for count,char in enumerate(text): 
-			uppercase=char.isupper()
-			charDesc=None
-			if useCharacterDescriptions:
-				charDesc=characterProcessing.getCharacterDescription(locale,char.lower())
-			if charDesc:
-				#Consider changing to multiple synth speech calls
-				char=charDesc[0] if textLength>1 else u"\u3001".join(charDesc)
-			else:
-				char=characterProcessing.processSpeechSymbol(locale,char)
-			if uppercase and synthConfig["sayCapForCapitals"]:
-				# Translators: cap will be spoken before the given letter when it is capitalized.
-				char=_("cap %s")%char
-			if uppercase and synth.isSupported("pitch") and synthConfig["capPitchChange"]:
-				oldPitch=synthConfig["pitch"]
-				synth.pitch=max(0,min(oldPitch+synthConfig["capPitchChange"],100))
-			index=count+1
-			log.io("Speaking character %r"%char)
-			speechSequence=[LangChangeCommand(locale)] if config.conf['speech']['autoLanguageSwitching'] else []
-			if len(char) == 1 and synthConfig["useSpellingFunctionality"]:
-				speechSequence.append(CharacterModeCommand(True))
-			if index is not None:
-				speechSequence.append(IndexCommand(index))
-			speechSequence.append(char)
-			synth.speak(speechSequence)
-			if uppercase and synth.isSupported("pitch") and synthConfig["capPitchChange"]:
-				synth.pitch=oldPitch
-			while textLength>1 and (isPaused or getLastSpeechIndex()!=index):
-				for x in xrange(2):
-					args=yield
-					if args: buf.append(args)
-			if uppercase and  synthConfig["beepForCapitals"]:
-				tones.beep(2000,50)
-		args=yield
-		if args: buf.append(args)
-
-def speakObjectProperties(obj,reason=controlTypes.REASON_QUERY,index=None,**allowedProperties):
-	if speechMode==speechMode_off:
-		return
-	#Fetch the values for all wanted properties
-	newPropertyValues={}
-	positionInfo=None
-	for name,value in allowedProperties.iteritems():
-		if name=="includeTableCellCoords":
-			# This is verbosity info.
-			newPropertyValues[name]=value
-		elif name.startswith('positionInfo_') and value:
-			if positionInfo is None:
-				positionInfo=obj.positionInfo
-		elif value:
-			try:
-				newPropertyValues[name]=getattr(obj,name)
-			except NotImplementedError:
-				pass
-	if positionInfo:
-		if allowedProperties.get('positionInfo_level',False) and 'level' in positionInfo:
-			newPropertyValues['positionInfo_level']=positionInfo['level']
-		if allowedProperties.get('positionInfo_indexInGroup',False) and 'indexInGroup' in positionInfo:
-			newPropertyValues['positionInfo_indexInGroup']=positionInfo['indexInGroup']
-		if allowedProperties.get('positionInfo_similarItemsInGroup',False) and 'similarItemsInGroup' in positionInfo:
-			newPropertyValues['positionInfo_similarItemsInGroup']=positionInfo['similarItemsInGroup']
-	#Fetched the cached properties and update them with the new ones
-	oldCachedPropertyValues=getattr(obj,'_speakObjectPropertiesCache',{}).copy()
-	cachedPropertyValues=oldCachedPropertyValues.copy()
-	cachedPropertyValues.update(newPropertyValues)
-	obj._speakObjectPropertiesCache=cachedPropertyValues
-	#If we should only cache we can stop here
-	if reason==controlTypes.REASON_ONLYCACHE:
-		return
-	#If only speaking change, then filter out all values that havn't changed
-	if reason==controlTypes.REASON_CHANGE:
-		for name in set(newPropertyValues)&set(oldCachedPropertyValues):
-			if newPropertyValues[name]==oldCachedPropertyValues[name]:
-				del newPropertyValues[name]
-			elif name=="states": #states need specific handling
-				oldStates=oldCachedPropertyValues[name]
-				newStates=newPropertyValues[name]
-				newPropertyValues['states']=newStates-oldStates
-				newPropertyValues['negativeStates']=oldStates-newStates
-	#properties such as states need to know the role to speak properly, give it as a _ name
-	newPropertyValues['_role']=newPropertyValues.get('role',obj.role)
-	# The real states are needed also, as the states entry might be filtered.
-	newPropertyValues['_states']=obj.states
-	if "rowNumber" in newPropertyValues or "columnNumber" in newPropertyValues:
-		# We're reporting table cell info, so pass the table ID.
-		try:
-			newPropertyValues["_tableID"]=obj.tableID
-		except NotImplementedError:
-			pass
-	#Get the speech text for the properties we want to speak, and then speak it
-	text=getSpeechTextForProperties(reason,**newPropertyValues)
-	if text:
-		speakText(text,index=index)
-
-def speakObject(obj,reason=controlTypes.REASON_QUERY,index=None):
-	from NVDAObjects import NVDAObjectTextInfo
-	isEditable=(reason!=controlTypes.REASON_FOCUSENTERED and obj.TextInfo!=NVDAObjectTextInfo and (obj.role in (controlTypes.ROLE_EDITABLETEXT,controlTypes.ROLE_TERMINAL) or controlTypes.STATE_EDITABLE in obj.states))
-	allowProperties={'name':True,'role':True,'states':True,'value':True,'description':True,'keyboardShortcut':True,'positionInfo_level':True,'positionInfo_indexInGroup':True,'positionInfo_similarItemsInGroup':True,"cellCoordsText":True,"rowNumber":True,"columnNumber":True,"includeTableCellCoords":True,"columnCount":True,"rowCount":True,"rowHeaderText":True,"columnHeaderText":True}
-
-	if reason==controlTypes.REASON_FOCUSENTERED:
-		allowProperties["value"]=False
-		allowProperties["keyboardShortcut"]=False
-		allowProperties["positionInfo_level"]=False
-		# Aside from excluding some properties, focus entered should be spoken like focus.
-		reason=controlTypes.REASON_FOCUS
-
-	if not config.conf["presentation"]["reportObjectDescriptions"]:
-		allowProperties["description"]=False
-	if not config.conf["presentation"]["reportKeyboardShortcuts"]:
-		allowProperties["keyboardShortcut"]=False
-	if not config.conf["presentation"]["reportObjectPositionInformation"]:
-		allowProperties["positionInfo_level"]=False
-		allowProperties["positionInfo_indexInGroup"]=False
-		allowProperties["positionInfo_similarItemsInGroup"]=False
-	if reason!=controlTypes.REASON_QUERY:
-		allowProperties["rowCount"]=False
-		allowProperties["columnCount"]=False
-	formatConf=config.conf["documentFormatting"]
-	if not formatConf["reportTableCellCoords"]:
-		allowProperties["cellCoordsText"]=False
-		# rowNumber and columnNumber might be needed even if we're not reporting coordinates.
-		allowProperties["includeTableCellCoords"]=False
-	if not formatConf["reportTableHeaders"]:
-		allowProperties["rowHeaderText"]=False
-		allowProperties["columnHeaderText"]=False
-	if (not formatConf["reportTables"]
-			or (not formatConf["reportTableCellCoords"] and not formatConf["reportTableHeaders"])):
-		# We definitely aren't reporting any table info at all.
-		allowProperties["rowNumber"]=False
-		allowProperties["columnNumber"]=False
-	if isEditable:
-		allowProperties['value']=False
-
-	speakObjectProperties(obj,reason=reason,index=index,**allowProperties)
-	if reason!=controlTypes.REASON_ONLYCACHE and isEditable:
-		try:
-			info=obj.makeTextInfo(textInfos.POSITION_SELECTION)
-			if not info.isCollapsed:
-				# Translators: This is spoken to indicate what has been selected. for example 'selected hello world'
-				speakSelectionMessage(_("selected %s"),info.text)
-			else:
-				info.expand(textInfos.UNIT_LINE)
-				speakTextInfo(info,unit=textInfos.UNIT_LINE,reason=controlTypes.REASON_CARET)
-		except:
-			newInfo=obj.makeTextInfo(textInfos.POSITION_ALL)
-			speakTextInfo(newInfo,unit=textInfos.UNIT_PARAGRAPH,reason=controlTypes.REASON_CARET)
-
-def speakText(text,index=None,reason=controlTypes.REASON_MESSAGE,symbolLevel=None):
-	"""Speaks some text.
-	@param text: The text to speak.
-	@type text: str
-	@param index: The index to mark this text with, which can be used later to determine whether this piece of text has been spoken.
-	@type index: int
-	@param reason: The reason for this speech; one of the controlTypes.REASON_* constants.
-	@param symbolLevel: The symbol verbosity level; C{None} (default) to use the user's configuration.
-	"""
-	speechSequence=[]
-	if index is not None:
-		speechSequence.append(IndexCommand(index))
-	if text is not None:
-		if isBlank(text):
-			# Translators: This is spoken when the line is considered blank.
-			text=_("blank")
-		speechSequence.append(text)
-	speak(speechSequence,symbolLevel=symbolLevel)
-
-RE_INDENTATION_SPLIT = re.compile(r"^([^\S\r\n\f\v]*)(.*)$", re.UNICODE | re.DOTALL)
-def splitTextIndentation(text):
-	"""Splits indentation from the rest of the text.
-	@param text: The text to split.
-	@type text: basestring
-	@return: Tuple of indentation and content.
-	@rtype: (basestring, basestring)
-	"""
-	return RE_INDENTATION_SPLIT.match(text).groups()
-
-RE_INDENTATION_CONVERT = re.compile(r"(?P<char>\s)(?P=char)*", re.UNICODE)
-def getIndentationSpeech(indentation):
-	"""Retrieves the phrase to be spoken for a given string of indentation.
-	@param indentation: The string of indentation.
-	@type indentation: basestring
-	@return: The phrase to be spoken.
-	@rtype: unicode
-	"""
-	# Translators: no indent is spoken when the user moves from a line that has indentation, to one that 
-	# does not.
-	if not indentation:
-		# Translators: This is spoken when the given line has no indentation.
-		return _("no indent")
-
-	res = []
-	locale=languageHandler.getLanguage()
-	for m in RE_INDENTATION_CONVERT.finditer(indentation):
-		raw = m.group()
-		symbol = characterProcessing.processSpeechSymbol(locale, raw[0])
-		count = len(raw)
-		if symbol == raw[0]:
-			# There is no replacement for this character, so do nothing.
-			res.append(raw)
-		elif count == 1:
-			res.append(symbol)
-		else:
-			res.append(u"{count} {symbol}".format(count=count, symbol=symbol))
-
-	return " ".join(res)
-
-def speak(speechSequence,symbolLevel=None):
-	"""Speaks a sequence of text and speech commands
-	@param speechSequence: the sequence of text and L{SpeechCommand} objects to speak
-	@param symbolLevel: The symbol verbosity level; C{None} (default) to use the user's configuration.
-	"""
-	if not speechSequence: #Pointless - nothing to speak 
-		return
-	import speechViewer
-	if speechViewer.isActive:
-		for item in speechSequence:
-			if isinstance(item,basestring):
-				speechViewer.appendText(item)
-	global beenCanceled, curWordChars
-	curWordChars=[]
-	if speechMode==speechMode_off:
-		return
-	elif speechMode==speechMode_beeps:
-		tones.beep(config.conf["speech"]["beepSpeechModePitch"],speechMode_beeps_ms)
-		return
-	if isPaused:
-		cancelSpeech()
-	beenCanceled=False
-	#Filter out redundant LangChangeCommand objects 
-	#And also fill in default values
-	autoLanguageSwitching=config.conf['speech']['autoLanguageSwitching']
-	autoDialectSwitching=config.conf['speech']['autoDialectSwitching']
-	curLanguage=defaultLanguage=getCurrentLanguage()
-	prevLanguage=None
-	defaultLanguageRoot=defaultLanguage.split('_')[0]
-	oldSpeechSequence=speechSequence
-	speechSequence=[]
-	for item in oldSpeechSequence:
-		if isinstance(item,LangChangeCommand):
-			if not autoLanguageSwitching: continue
-			curLanguage=item.lang
-			if not curLanguage or (not autoDialectSwitching and curLanguage.split('_')[0]==defaultLanguageRoot):
-				curLanguage=defaultLanguage
-		elif isinstance(item,basestring):
-			if not item: continue
-			if autoLanguageSwitching and curLanguage!=prevLanguage:
-				speechSequence.append(LangChangeCommand(curLanguage))
-				prevLanguage=curLanguage
-			speechSequence.append(item)
-		else:
-			speechSequence.append(item)
-	if not speechSequence:
-		# After normalisation, the sequence is empty.
-		# There's nothing to speak.
-		return
-	log.io("Speaking %r" % speechSequence)
-	if symbolLevel is None:
-		symbolLevel=config.conf["speech"]["symbolLevel"]
-	curLanguage=defaultLanguage
-	for index in xrange(len(speechSequence)):
-		item=speechSequence[index]
-		if autoLanguageSwitching and isinstance(item,LangChangeCommand):
-			curLanguage=item.lang
-		if isinstance(item,basestring):
-			speechSequence[index]=processText(curLanguage,item,symbolLevel)+CHUNK_SEPARATOR
-	getSynth().speak(speechSequence)
-
-def speakSelectionMessage(message,text):
-	if len(text) < 512:
-		speakMessage(message % text)
-	else:
-		# Translators: This is spoken when the user has selected a large portion of text. Example output "1000 characters"
-		speakMessage(message % _("%d characters") % len(text))
-
-def speakSelectionChange(oldInfo,newInfo,speakSelected=True,speakUnselected=True,generalize=False):
-	"""Speaks a change in selection, either selected or unselected text.
-	@param oldInfo: a TextInfo instance representing what the selection was before
-	@type oldInfo: L{textInfos.TextInfo}
-	@param newInfo: a TextInfo instance representing what the selection is now
-	@type newInfo: L{textInfos.TextInfo}
-	@param generalize: if True, then this function knows that the text may have changed between the creation of the oldInfo and newInfo objects, meaning that changes need to be spoken more generally, rather than speaking the specific text, as the bounds may be all wrong.
-	@type generalize: boolean
-	"""
-	selectedTextList=[]
-	unselectedTextList=[]
-	if newInfo.isCollapsed and oldInfo.isCollapsed:
-		return
-	startToStart=newInfo.compareEndPoints(oldInfo,"startToStart")
-	startToEnd=newInfo.compareEndPoints(oldInfo,"startToEnd")
-	endToStart=newInfo.compareEndPoints(oldInfo,"endToStart")
-	endToEnd=newInfo.compareEndPoints(oldInfo,"endToEnd")
-	if speakSelected and oldInfo.isCollapsed:
-		selectedTextList.append(newInfo.text)
-	elif speakUnselected and newInfo.isCollapsed:
-		unselectedTextList.append(oldInfo.text)
-	else:
-		if startToEnd>0 or endToStart<0:
-			if speakSelected and not newInfo.isCollapsed:
-				selectedTextList.append(newInfo.text)
-			if speakUnselected and not oldInfo.isCollapsed:
-				unselectedTextList.append(oldInfo.text)
-		else:
-			if speakSelected and startToStart<0 and not newInfo.isCollapsed:
-				tempInfo=newInfo.copy()
-				tempInfo.setEndPoint(oldInfo,"endToStart")
-				selectedTextList.append(tempInfo.text)
-			if speakSelected and endToEnd>0 and not newInfo.isCollapsed:
-				tempInfo=newInfo.copy()
-				tempInfo.setEndPoint(oldInfo,"startToEnd")
-				selectedTextList.append(tempInfo.text)
-			if startToStart>0 and not oldInfo.isCollapsed:
-				tempInfo=oldInfo.copy()
-				tempInfo.setEndPoint(newInfo,"endToStart")
-				unselectedTextList.append(tempInfo.text)
-			if endToEnd<0 and not oldInfo.isCollapsed:
-				tempInfo=oldInfo.copy()
-				tempInfo.setEndPoint(newInfo,"startToEnd")
-				unselectedTextList.append(tempInfo.text)
-	locale=languageHandler.getLanguage()
-	if speakSelected:
-		if not generalize:
-			for text in selectedTextList:
-				if  len(text)==1:
-					text=characterProcessing.processSpeechSymbol(locale,text)
-				# Translators: This is spoken while the user is in the process of selecting something, For example: "selecting hello"
-				speakSelectionMessage(_("selecting %s"),text)
-		elif len(selectedTextList)>0:
-			text=newInfo.text
-			if len(text)==1:
-				text=characterProcessing.processSpeechSymbol(locale,text)
-			# Translators: This is spoken to indicate what has been selected. for example 'selected hello world'
-			speakSelectionMessage(_("selected %s"),text)
-	if speakUnselected:
-		if not generalize:
-			for text in unselectedTextList:
-				if  len(text)==1:
-					text=characterProcessing.processSpeechSymbol(locale,text)
-				# Translators: This is spoken to indicate what has been unselected. for example 'unselecting hello'
-				speakSelectionMessage(_("unselecting %s"),text)
-		elif len(unselectedTextList)>0:
-			# Translators: Reported when selection is removed.
-			speakMessage(_("selection removed"))
-			if not newInfo.isCollapsed:
-				text=newInfo.text
-				if len(text)==1:
-					text=characterProcessing.processSpeechSymbol(locale,text)
-				# Translators: This is spoken to indicate what has been selected. for example 'selected hello world'
-				speakSelectionMessage(_("selected %s"),text)
-
-def speakTypedCharacters(ch):
-	global curWordChars;
-	if api.isTypingProtected():
-		realChar="*"
-	else:
-		realChar=ch
-	if ch.isalnum():
-		curWordChars.append(realChar)
-	elif ch=="\b":
-		# Backspace, so remove the last character from our buffer.
-		del curWordChars[-1:]
-	elif ch==u'\u007f':
-		# delete character produced in some apps with control+backspace
-		return
-	elif len(curWordChars)>0:
-		typedWord="".join(curWordChars)
-		curWordChars=[]
-		if log.isEnabledFor(log.IO):
-			log.io("typed word: %s"%typedWord)
-		if config.conf["keyboard"]["speakTypedWords"]: 
-			speakText(typedWord)
-	if config.conf["keyboard"]["speakTypedCharacters"] and ord(ch)>=32:
-		speakSpelling(realChar)
-
-class SpeakTextInfoState(object):
-	"""Caches the state of speakTextInfo such as the current controlField stack, current formatfield and indentation."""
-
-	__slots__=[
-		'objRef',
-		'controlFieldStackCache',
-		'formatFieldAttributesCache',
-		'indentationCache',
-	]
-
-	def __init__(self,obj):
-		if isinstance(obj,SpeakTextInfoState):
-			oldState=obj
-			self.objRef=oldState.objRef
-		else:
-			self.objRef=weakref.ref(obj)
-			oldState=getattr(obj,'_speakTextInfoState',None)
-		self.controlFieldStackCache=list(oldState.controlFieldStackCache) if oldState else []
-		self.formatFieldAttributesCache=oldState.formatFieldAttributesCache if oldState else {}
-		self.indentationCache=oldState.indentationCache if oldState else ""
-
-	def updateObj(self):
-		obj=self.objRef()
-		if obj:
-			obj._speakTextInfoState=self.copy()
-
-	def copy(self):
-		return self.__class__(self)
-
-def speakTextInfo(info,useCache=True,formatConfig=None,unit=None,reason=controlTypes.REASON_QUERY,index=None,onlyInitialFields=False,suppressBlanks=False):
-	if isinstance(useCache,SpeakTextInfoState):
-		speakTextInfoState=useCache
-	elif useCache:
-		 speakTextInfoState=SpeakTextInfoState(info.obj)
-	else:
-		speakTextInfoState=None
-	autoLanguageSwitching=config.conf['speech']['autoLanguageSwitching']
-	extraDetail=unit in (textInfos.UNIT_CHARACTER,textInfos.UNIT_WORD)
-	if not formatConfig:
-		formatConfig=config.conf["documentFormatting"]
-	if extraDetail:
-		formatConfig=formatConfig.copy()
-		formatConfig['extraDetail']=True
-	reportIndentation=unit==textInfos.UNIT_LINE and formatConfig["reportLineIndentation"]
-
-	speechSequence=[]
-	#Fetch the last controlFieldStack, or make a blank one
-	controlFieldStackCache=speakTextInfoState.controlFieldStackCache if speakTextInfoState else []
-	formatFieldAttributesCache=speakTextInfoState.formatFieldAttributesCache if speakTextInfoState else {}
-	textWithFields=info.getTextWithFields(formatConfig)
-	# We don't care about node bounds, especially when comparing fields.
-	# Remove them.
-	for command in textWithFields:
-		if not isinstance(command,textInfos.FieldCommand):
-			continue
-		field=command.field
-		if not field:
-			continue
-		try:
-			del field["_startOfNode"]
-		except KeyError:
-			pass
-		try:
-			del field["_endOfNode"]
-		except KeyError:
-			pass
-
-	#Make a new controlFieldStack and formatField from the textInfo's initialFields
-	newControlFieldStack=[]
-	newFormatField=textInfos.FormatField()
-	initialFields=[]
-	for field in textWithFields:
-		if isinstance(field,textInfos.FieldCommand) and field.command in ("controlStart","formatChange"):
-			initialFields.append(field.field)
-		else:
-			break
-	if len(initialFields)>0:
-		del textWithFields[0:len(initialFields)]
-	endFieldCount=0
-	for field in reversed(textWithFields):
-		if isinstance(field,textInfos.FieldCommand) and field.command=="controlEnd":
-			endFieldCount+=1
-		else:
-			break
-	if endFieldCount>0:
-		del textWithFields[0-endFieldCount:]
-	for field in initialFields:
-		if isinstance(field,textInfos.ControlField):
-			newControlFieldStack.append(field)
-		elif isinstance(field,textInfos.FormatField):
-			newFormatField.update(field)
-		else:
-			raise ValueError("unknown field: %s"%field)
-	#Calculate how many fields in the old and new controlFieldStacks are the same
-	commonFieldCount=0
-	for count in xrange(min(len(newControlFieldStack),len(controlFieldStackCache))):
-		# #2199: When comparing controlFields try using uniqueID if it exists before resorting to compairing the entire dictionary
-		oldUniqueID=controlFieldStackCache[count].get('uniqueID')
-		newUniqueID=newControlFieldStack[count].get('uniqueID')
-		if ((oldUniqueID is not None or newUniqueID is not None) and newUniqueID==oldUniqueID) or (newControlFieldStack[count]==controlFieldStackCache[count]):
-			commonFieldCount+=1
-		else:
-			break
-
-	#Get speech text for any fields in the old controlFieldStack that are not in the new controlFieldStack 
-	endingBlock=False
-	for count in reversed(xrange(commonFieldCount,len(controlFieldStackCache))):
-		text=info.getControlFieldSpeech(controlFieldStackCache[count],controlFieldStackCache[0:count],"end_removedFromControlFieldStack",formatConfig,extraDetail,reason=reason)
-		if text:
-			speechSequence.append(text)
-		if not endingBlock and reason==controlTypes.REASON_SAYALL:
-			endingBlock=bool(int(controlFieldStackCache[count].get('isBlock',0)))
-	if endingBlock:
-		speechSequence.append(BreakCommand())
-	# The TextInfo should be considered blank if we are only exiting fields (i.e. we aren't entering any new fields and there is no text).
-	isTextBlank=True
-
-	# Even when there's no speakable text, we still need to notify the synth of the index.
-	if index is not None:
-		speechSequence.append(IndexCommand(index))
-
-	#Get speech text for any fields that are in both controlFieldStacks, if extra detail is not requested
-	if not extraDetail:
-		for count in xrange(commonFieldCount):
-			text=info.getControlFieldSpeech(newControlFieldStack[count],newControlFieldStack[0:count],"start_inControlFieldStack",formatConfig,extraDetail,reason=reason)
-			if text:
-				speechSequence.append(text)
-				isTextBlank=False
-
-	#Get speech text for any fields in the new controlFieldStack that are not in the old controlFieldStack
-	for count in xrange(commonFieldCount,len(newControlFieldStack)):
-		text=info.getControlFieldSpeech(newControlFieldStack[count],newControlFieldStack[0:count],"start_addedToControlFieldStack",formatConfig,extraDetail,reason=reason)
-		if text:
-			speechSequence.append(text)
-			isTextBlank=False
-		commonFieldCount+=1
-
-	#Fetch the text for format field attributes that have changed between what was previously cached, and this textInfo's initialFormatField.
-	text=getFormatFieldSpeech(newFormatField,formatFieldAttributesCache,formatConfig,unit=unit,extraDetail=extraDetail)
-	if text:
-		speechSequence.append(text)
-	if autoLanguageSwitching:
-		language=newFormatField.get('language')
-		speechSequence.append(LangChangeCommand(language))
-		lastLanguage=language
-
-	if onlyInitialFields or (unit in (textInfos.UNIT_CHARACTER,textInfos.UNIT_WORD) and len(textWithFields)>0 and len(textWithFields[0])==1 and all((isinstance(x,textInfos.FieldCommand) and x.command=="controlEnd") for x in itertools.islice(textWithFields,1,None) )): 
-		if onlyInitialFields or any(isinstance(x,basestring) for x in speechSequence):
-			speak(speechSequence)
-		if not onlyInitialFields: 
-			speakSpelling(textWithFields[0],locale=language if autoLanguageSwitching else None)
-		if useCache:
-			speakTextInfoState.controlFieldStackCache=newControlFieldStack
-			speakTextInfoState.formatFieldAttributesCache=formatFieldAttributesCache
-			if not isinstance(useCache,SpeakTextInfoState):
-				speakTextInfoState.updateObj()
-		return
-
-	#Move through the field commands, getting speech text for all controlStarts, controlEnds and formatChange commands
-	#But also keep newControlFieldStack up to date as we will need it for the ends
-	# Add any text to a separate list, as it must be handled differently.
-	#Also make sure that LangChangeCommand objects are added before any controlField or formatField speech
-	relativeSpeechSequence=[]
-	inTextChunk=False
-	allIndentation=""
-	indentationDone=False
-	for command in textWithFields:
-		if isinstance(command,basestring):
-			if reportIndentation and not indentationDone:
-				indentation,command=splitTextIndentation(command)
-				# Combine all indentation into one string for later processing.
-				allIndentation+=indentation
-				if command:
-					# There was content after the indentation, so there is no more indentation.
-					indentationDone=True
-			if command:
-				if inTextChunk:
-					relativeSpeechSequence[-1]+=command
-				else:
-					relativeSpeechSequence.append(command)
-					inTextChunk=True
-		elif isinstance(command,textInfos.FieldCommand):
-			newLanguage=None
-			if  command.command=="controlStart":
-				# Control fields always start a new chunk, even if they have no field text.
-				inTextChunk=False
-				fieldText=info.getControlFieldSpeech(command.field,newControlFieldStack,"start_relative",formatConfig,extraDetail,reason=reason)
-				newControlFieldStack.append(command.field)
-			elif command.command=="controlEnd":
-				# Control fields always start a new chunk, even if they have no field text.
-				inTextChunk=False
-				fieldText=info.getControlFieldSpeech(newControlFieldStack[-1],newControlFieldStack[0:-1],"end_relative",formatConfig,extraDetail,reason=reason)
-				del newControlFieldStack[-1]
-				if commonFieldCount>len(newControlFieldStack):
-					commonFieldCount=len(newControlFieldStack)
-			elif command.command=="formatChange":
-				fieldText=getFormatFieldSpeech(command.field,formatFieldAttributesCache,formatConfig,unit=unit,extraDetail=extraDetail)
-				if fieldText:
-					inTextChunk=False
-				if autoLanguageSwitching:
-					newLanguage=command.field.get('language')
-					if lastLanguage!=newLanguage:
-						# The language has changed, so this starts a new text chunk.
-						inTextChunk=False
-			if not inTextChunk:
-				if fieldText:
-					if autoLanguageSwitching and lastLanguage is not None:
-						# Fields must be spoken in the default language.
-						relativeSpeechSequence.append(LangChangeCommand(None))
-						lastLanguage=None
-					relativeSpeechSequence.append(fieldText)
-				if autoLanguageSwitching and newLanguage!=lastLanguage:
-					relativeSpeechSequence.append(LangChangeCommand(newLanguage))
-					lastLanguage=newLanguage
-	if reportIndentation and speakTextInfoState and allIndentation!=speakTextInfoState.indentationCache:
-		indentationSpeech=getIndentationSpeech(allIndentation)
-		if autoLanguageSwitching and speechSequence[-1].lang is not None:
-			# Indentation must be spoken in the default language,
-			# but the initial format field specified a different language.
-			# Insert the indentation before the LangChangeCommand.
-			speechSequence.insert(-1, indentationSpeech)
-		else:
-			speechSequence.append(indentationSpeech)
-		if speakTextInfoState: speakTextInfoState.indentationCache=allIndentation
-	# Don't add this text if it is blank.
-	relativeBlank=True
-	for x in relativeSpeechSequence:
-		if isinstance(x,basestring) and not isBlank(x):
-			relativeBlank=False
-			break
-	if not relativeBlank:
-		speechSequence.extend(relativeSpeechSequence)
-		isTextBlank=False
-
-	#Finally get speech text for any fields left in new controlFieldStack that are common with the old controlFieldStack (for closing), if extra detail is not requested
-	if autoLanguageSwitching and lastLanguage is not None:
-		speechSequence.append(LangChangeCommand(None))
-		lastLanguage=None
-	if not extraDetail:
-		for count in reversed(xrange(min(len(newControlFieldStack),commonFieldCount))):
-			text=info.getControlFieldSpeech(newControlFieldStack[count],newControlFieldStack[0:count],"end_inControlFieldStack",formatConfig,extraDetail,reason=reason)
-			if text:
-				speechSequence.append(text)
-				isTextBlank=False
-
-	# If there is nothing  that should cause the TextInfo to be considered non-blank, blank should be reported, unless we are doing a say all.
-	if not suppressBlanks and reason != controlTypes.REASON_SAYALL and isTextBlank:
-		# Translators: This is spoken when the line is considered blank.
-		speechSequence.append(_("blank"))
-
-	#Cache a copy of the new controlFieldStack for future use
-	if useCache:
-		speakTextInfoState.controlFieldStackCache=list(newControlFieldStack)
-		speakTextInfoState.formatFieldAttributesCache=formatFieldAttributesCache
-		if not isinstance(useCache,SpeakTextInfoState):
-			speakTextInfoState.updateObj()
-
-	if speechSequence:
-		if reason==controlTypes.REASON_SAYALL:
-			speakWithoutPauses(speechSequence)
-		else:
-			speak(speechSequence)
-
-def getSpeechTextForProperties(reason=controlTypes.REASON_QUERY,**propertyValues):
-	global oldTreeLevel, oldTableID, oldRowNumber, oldColumnNumber
-	textList=[]
-	name=propertyValues.get('name')
-	if name:
-		textList.append(name)
-	if 'role' in propertyValues:
-		role=propertyValues['role']
-		speakRole=True
-	elif '_role' in propertyValues:
-		speakRole=False
-		role=propertyValues['_role']
-	else:
-		speakRole=False
-		role=controlTypes.ROLE_UNKNOWN
-	value=propertyValues.get('value') if role not in controlTypes.silentValuesForRoles else None
-	cellCoordsText=propertyValues.get('cellCoordsText')
-	rowNumber=propertyValues.get('rowNumber')
-	columnNumber=propertyValues.get('columnNumber')
-	includeTableCellCoords=propertyValues.get('includeTableCellCoords',True)
-	if speakRole and (reason not in (controlTypes.REASON_SAYALL,controlTypes.REASON_CARET,controlTypes.REASON_FOCUS) or not (name or value or cellCoordsText or rowNumber or columnNumber) or role not in controlTypes.silentRolesOnFocus):
-		textList.append(controlTypes.roleLabels[role])
-	if value:
-		textList.append(value)
-	states=propertyValues.get('states')
-	realStates=propertyValues.get('_states',states)
-	if states is not None:
-		positiveStates=controlTypes.processPositiveStates(role,realStates,reason,states)
-		textList.extend([controlTypes.stateLabels[x] for x in positiveStates])
-	if 'negativeStates' in propertyValues:
-		negativeStates=propertyValues['negativeStates']
-	else:
-		negativeStates=None
-	if negativeStates is not None or (reason != controlTypes.REASON_CHANGE and states is not None):
-		negativeStates=controlTypes.processNegativeStates(role, realStates, reason, negativeStates)
-		if controlTypes.STATE_DROPTARGET in negativeStates:
-			# "not drop target" doesn't make any sense, so use a custom message.
-			# Translators: Reported when drag and drop is finished.
-			# This is only reported for objects which support accessible drag and drop.
-			textList.append(_("done dragging"))
-			negativeStates.discard(controlTypes.STATE_DROPTARGET)
-		# Translators: Indicates that a particular state on an object is negated.
-		# Separate strings have now been defined for commonly negated states (e.g. not selected and not checked),
-		# but this still might be used in some other cases.
-		# %s will be replaced with the negated state.
-		textList.extend([controlTypes.negativeStateLabels.get(x, _("not %s")%controlTypes.stateLabels[x]) for x in negativeStates])
-	if 'description' in propertyValues:
-		textList.append(propertyValues['description'])
-	if 'keyboardShortcut' in propertyValues:
-		textList.append(propertyValues['keyboardShortcut'])
-	indexInGroup=propertyValues.get('positionInfo_indexInGroup',0)
-	similarItemsInGroup=propertyValues.get('positionInfo_similarItemsInGroup',0)
-	if 0<indexInGroup<=similarItemsInGroup:
-		# Translators: Spoken to indicate the position of an item in a group of items (such as a list).
-		# {number} is replaced with the number of the item in the group.
-		# {total} is replaced with the total number of items in the group.
-		textList.append(_("{number} of {total}").format(number=indexInGroup, total=similarItemsInGroup))
-	if 'positionInfo_level' in propertyValues:
-		level=propertyValues.get('positionInfo_level',None)
-		role=propertyValues.get('role',None)
-		if level is not None:
-			if role in (controlTypes.ROLE_TREEVIEWITEM,controlTypes.ROLE_LISTITEM) and level!=oldTreeLevel:
-				textList.insert(0,_("level %s")%level)
-				oldTreeLevel=level
-			else:
-				# Translators: Speaks the item level in treeviews (example output: level 2).
-				textList.append(_('level %s')%propertyValues['positionInfo_level'])
-	if cellCoordsText or rowNumber or columnNumber:
-		tableID = propertyValues.get("_tableID")
-		# Always treat the table as different if there is no tableID.
-		sameTable = (tableID and tableID == oldTableID)
-		# Don't update the oldTableID if no tableID was given.
-		if tableID and not sameTable:
-			oldTableID = tableID
-		if rowNumber and (not sameTable or rowNumber != oldRowNumber):
-			rowHeaderText = propertyValues.get("rowHeaderText")
-			if rowHeaderText:
-				textList.append(rowHeaderText)
-			if includeTableCellCoords and not cellCoordsText: 
-				# Translators: Speaks current row number (example output: row 3).
-				textList.append(_("row %s")%rowNumber)
-			oldRowNumber = rowNumber
-		if columnNumber and (not sameTable or columnNumber != oldColumnNumber):
-			columnHeaderText = propertyValues.get("columnHeaderText")
-			if columnHeaderText:
-				textList.append(columnHeaderText)
-			if includeTableCellCoords and not cellCoordsText:
-				# Translators: Speaks current column number (example output: column 3).
-				textList.append(_("column %s")%columnNumber)
-			oldColumnNumber = columnNumber
-	if includeTableCellCoords and cellCoordsText:
-		textList.append(cellCoordsText)
-	rowCount=propertyValues.get('rowCount',0)
-	columnCount=propertyValues.get('columnCount',0)
-	if rowCount and columnCount:
-		# Translators: Speaks number of columns and rows in a table (example output: with 3 rows and 2 columns).
-		textList.append(_("with {rowCount} rows and {columnCount} columns").format(rowCount=rowCount,columnCount=columnCount))
-	elif columnCount and not rowCount:
-		# Translators: Speaks number of columns (example output: with 4 columns).
-		textList.append(_("with %s columns")%columnCount)
-	elif rowCount and not columnCount:
-		# Translators: Speaks number of rows (example output: with 2 rows).
-		textList.append(_("with %s rows")%rowCount)
-	if rowCount or columnCount:
-		# The caller is entering a table, so ensure that it is treated as a new table, even if the previous table was the same.
-		oldTableID = None
-	return CHUNK_SEPARATOR.join([x for x in textList if x])
-
-def getControlFieldSpeech(attrs,ancestorAttrs,fieldType,formatConfig=None,extraDetail=False,reason=None):
-	if attrs.get('isHidden'):
-		return u""
-	if not formatConfig:
-		formatConfig=config.conf["documentFormatting"]
-
-	presCat=attrs.getPresentationCategory(ancestorAttrs,formatConfig, reason=reason)
-	childControlCount=int(attrs.get('_childcontrolcount',"0"))
-	if reason==controlTypes.REASON_FOCUS or attrs.get('alwaysReportName',False):
-		name=attrs.get('name',"")
-	else:
-		name=""
-	role=attrs.get('role',controlTypes.ROLE_UNKNOWN)
-	states=attrs.get('states',set())
-	keyboardShortcut=attrs.get('keyboardShortcut', "")
-	value=attrs.get('value',"")
-	if reason==controlTypes.REASON_FOCUS or attrs.get('alwaysReportDescription',False):
-		description=attrs.get('description',"")
-	else:
-		description=""
-	level=attrs.get('level',None)
-
-	if presCat != attrs.PRESCAT_LAYOUT:
-		tableID = attrs.get("table-id")
-	else:
-		tableID = None
-
-	roleText=getSpeechTextForProperties(reason=reason,role=role)
-	stateText=getSpeechTextForProperties(reason=reason,states=states,_role=role)
-	keyboardShortcutText=getSpeechTextForProperties(reason=reason,keyboardShortcut=keyboardShortcut) if config.conf["presentation"]["reportKeyboardShortcuts"] else ""
-	nameText=getSpeechTextForProperties(reason=reason,name=name)
-	valueText=getSpeechTextForProperties(reason=reason,value=value)
-	descriptionText=(getSpeechTextForProperties(reason=reason,description=description)
-		if config.conf["presentation"]["reportObjectDescriptions"] else "")
-	levelText=getSpeechTextForProperties(reason=reason,positionInfo_level=level)
-
-	# Determine under what circumstances this node should be spoken.
-	# speakEntry: Speak when the user enters the control.
-	# speakWithinForLine: When moving by line, speak when the user is already within the control.
-	# speakExitForLine: When moving by line, speak when the user exits the control.
-	# speakExitForOther: When moving by word or character, speak when the user exits the control.
-	speakEntry=speakWithinForLine=speakExitForLine=speakExitForOther=False
-	if presCat == attrs.PRESCAT_SINGLELINE:
-		speakEntry=True
-		speakWithinForLine=True
-		speakExitForOther=True
-	elif presCat == attrs.PRESCAT_MARKER:
-		speakEntry=True
-	elif presCat == attrs.PRESCAT_CONTAINER:
-		speakEntry=True
-		speakExitForLine=True
-		speakExitForOther=True
-
-	# Determine the order of speech.
-	# speakContentFirst: Speak the content before the control field info.
-	speakContentFirst = reason == controlTypes.REASON_FOCUS and presCat != attrs.PRESCAT_CONTAINER and role not in (controlTypes.ROLE_EDITABLETEXT, controlTypes.ROLE_COMBOBOX) and not tableID and controlTypes.STATE_EDITABLE not in states
-	# speakStatesFirst: Speak the states before the role.
-	speakStatesFirst=role==controlTypes.ROLE_LINK
-
-	# Determine what text to speak.
-	# Special cases
-	if speakEntry and fieldType=="start_addedToControlFieldStack" and role==controlTypes.ROLE_LIST and controlTypes.STATE_READONLY in states:
-		# List.
-		# Translators: Speaks number of items in a list (example output: list with 5 items).
-		return roleText+" "+_("with %s items")%childControlCount
-	elif fieldType=="start_addedToControlFieldStack" and role==controlTypes.ROLE_TABLE and tableID:
-		# Table.
-		return " ".join((roleText, getSpeechTextForProperties(_tableID=tableID, rowCount=attrs.get("table-rowcount"), columnCount=attrs.get("table-columncount")),levelText))
-	elif fieldType in ("start_addedToControlFieldStack","start_relative") and role in (controlTypes.ROLE_TABLECELL,controlTypes.ROLE_TABLECOLUMNHEADER,controlTypes.ROLE_TABLEROWHEADER) and tableID:
-		# Table cell.
-		reportTableHeaders = formatConfig["reportTableHeaders"]
-		reportTableCellCoords = formatConfig["reportTableCellCoords"]
-		getProps = {
-			'rowNumber': attrs.get("table-rownumber"),
-			'columnNumber': attrs.get("table-columnnumber"),
-			'includeTableCellCoords': reportTableCellCoords
-		}
-		if reportTableHeaders:
-			getProps['rowHeaderText'] = attrs.get("table-rowheadertext")
-			getProps['columnHeaderText'] = attrs.get("table-columnheadertext")
-		return (getSpeechTextForProperties(_tableID=tableID, **getProps)
-			+ (" %s" % stateText if stateText else ""))
-
-	# General cases
-	elif (
-		(speakEntry and ((speakContentFirst and fieldType in ("end_relative","end_inControlFieldStack")) or (not speakContentFirst and fieldType in ("start_addedToControlFieldStack","start_relative"))))
-		or (speakWithinForLine and not speakContentFirst and not extraDetail and fieldType=="start_inControlFieldStack")
-	):
-		return CHUNK_SEPARATOR.join([x for x in nameText,(stateText if speakStatesFirst else roleText),(roleText if speakStatesFirst else stateText),valueText,descriptionText,levelText,keyboardShortcutText if x])
-	elif fieldType in ("end_removedFromControlFieldStack","end_relative") and roleText and ((not extraDetail and speakExitForLine) or (extraDetail and speakExitForOther)):
-		# Translators: Indicates end of something (example output: at the end of a list, speaks out of list).
-		return _("out of %s")%roleText
-
-	# Special cases
-	elif not extraDetail and not speakEntry and fieldType in ("start_addedToControlFieldStack","start_relative")  and controlTypes.STATE_CLICKABLE in states: 
-		# Clickable.
-		return getSpeechTextForProperties(states=set([controlTypes.STATE_CLICKABLE]))
-
-	else:
-		return ""
-
-def getFormatFieldSpeech(attrs,attrsCache=None,formatConfig=None,unit=None,extraDetail=False):
-	if not formatConfig:
-		formatConfig=config.conf["documentFormatting"]
-	textList=[]
-	if formatConfig["reportTables"]:
-		tableInfo=attrs.get("table-info")
-		oldTableInfo=attrsCache.get("table-info") if attrsCache is not None else None
-		text=getTableInfoSpeech(tableInfo,oldTableInfo,extraDetail=extraDetail)
-		if text:
-			textList.append(text)
-	if  formatConfig["reportPage"]:
-		pageNumber=attrs.get("page-number")
-		oldPageNumber=attrsCache.get("page-number") if attrsCache is not None else None
-		if pageNumber and pageNumber!=oldPageNumber:
-			# Translators: Indicates the page number in a document.
-			# %s will be replaced with the page number.
-			text=_("page %s")%pageNumber
-			textList.append(text)
-	if  formatConfig["reportHeadings"]:
-		headingLevel=attrs.get("heading-level")
-		oldHeadingLevel=attrsCache.get("heading-level") if attrsCache is not None else None
-		if headingLevel and headingLevel!=oldHeadingLevel:
-			# Translators: Speaks the heading level (example output: heading level 2).
-			text=_("heading level %d")%headingLevel
-			textList.append(text)
-	if  formatConfig["reportStyle"]:
-		style=attrs.get("style")
-		oldStyle=attrsCache.get("style") if attrsCache is not None else None
-		if style!=oldStyle:
-			if style:
-				# Translators: Indicates the style of text.
-				# A style is a collection of formatting settings and depends on the application.
-				# %s will be replaced with the name of the style.
-				text=_("style %s")%style
-			else:
-				# Translators: Indicates that text has reverted to the default style.
-				# A style is a collection of formatting settings and depends on the application.
-				text=_("default style")
-			textList.append(text)
-	if  formatConfig["reportFontName"]:
-		fontFamily=attrs.get("font-family")
-		oldFontFamily=attrsCache.get("font-family") if attrsCache is not None else None
-		if fontFamily and fontFamily!=oldFontFamily:
-			textList.append(fontFamily)
-		fontName=attrs.get("font-name")
-		oldFontName=attrsCache.get("font-name") if attrsCache is not None else None
-		if fontName and fontName!=oldFontName:
-			textList.append(fontName)
-	if  formatConfig["reportFontSize"]:
-		fontSize=attrs.get("font-size")
-		oldFontSize=attrsCache.get("font-size") if attrsCache is not None else None
-		if fontSize and fontSize!=oldFontSize:
-			textList.append(fontSize)
-	if  formatConfig["reportColor"]:
-		color=attrs.get("color")
-		oldColor=attrsCache.get("color") if attrsCache is not None else None
-		backgroundColor=attrs.get("background-color")
-		oldBackgroundColor=attrsCache.get("background-color") if attrsCache is not None else None
-		if color and backgroundColor and color!=oldColor and backgroundColor!=oldBackgroundColor:
-			# Translators: Reported when both the text and background colors change.
-			# {color} will be replaced with the text color.
-			# {backgroundColor} will be replaced with the background color.
-			textList.append(_("{color} on {backgroundColor}").format(
-				color=color.name if isinstance(color,colors.RGB) else unicode(color),
-				backgroundColor=backgroundColor.name if isinstance(backgroundColor,colors.RGB) else unicode(backgroundColor)))
-		elif color and color!=oldColor:
-			# Translators: Reported when the text color changes (but not the background color).
-			# {color} will be replaced with the text color.
-			textList.append(_("{color}").format(color=color.name if isinstance(color,colors.RGB) else unicode(color)))
-		elif backgroundColor and backgroundColor!=oldBackgroundColor:
-			# Translators: Reported when the background color changes (but not the text color).
-			# {backgroundColor} will be replaced with the background color.
-			textList.append(_("{backgroundColor} background").format(backgroundColor=backgroundColor.name if isinstance(backgroundColor,colors.RGB) else unicode(backgroundColor)))
-	if  formatConfig["reportLineNumber"]:
-		lineNumber=attrs.get("line-number")
-		oldLineNumber=attrsCache.get("line-number") if attrsCache is not None else None
-		if lineNumber is not None and lineNumber!=oldLineNumber:
-			# Translators: Indicates the line number of the text.
-			# %s will be replaced with the line number.
-			text=_("line %s")%lineNumber
-			textList.append(text)
-	if  formatConfig["reportRevisions"]:
-		revision=attrs.get("revision")
-		oldRevision=attrsCache.get("revision") if attrsCache is not None else None
-		if (revision or oldRevision is not None) and revision!=oldRevision:
-			# Translators: Reported when text is revised.
-			text=(_("revised %s"%revision) if revision
-				# Translators: Reported when text is not revised.
-				else _("unrevised"))
-			textList.append(text)
-	if  formatConfig["reportFontAttributes"]:
-		bold=attrs.get("bold")
-		oldBold=attrsCache.get("bold") if attrsCache is not None else None
-		if (bold or oldBold is not None) and bold!=oldBold:
-			# Translators: Reported when text is bolded.
-			text=(_("bold") if bold
-				# Translators: Reported when text is not bolded.
-				else _("no bold"))
-			textList.append(text)
-		italic=attrs.get("italic")
-		oldItalic=attrsCache.get("italic") if attrsCache is not None else None
-		if (italic or oldItalic is not None) and italic!=oldItalic:
-			# Translators: Reported when text is italicized.
-			text=(_("italic") if italic
-				# Translators: Reported when text is not italicized.
-				else _("no italic"))
-			textList.append(text)
-		strikethrough=attrs.get("strikethrough")
-		oldStrikethrough=attrsCache.get("strikethrough") if attrsCache is not None else None
-		if (strikethrough or oldStrikethrough is not None) and strikethrough!=oldStrikethrough:
-			# Translators: Reported when text is formatted with strikethrough.
-			# See http://en.wikipedia.org/wiki/Strikethrough
-			text=(_("strikethrough") if strikethrough
-				# Translators: Reported when text is formatted without strikethrough.
-				# See http://en.wikipedia.org/wiki/Strikethrough
-				else _("no strikethrough"))
-			textList.append(text)
-		underline=attrs.get("underline")
-		oldUnderline=attrsCache.get("underline") if attrsCache is not None else None
-		if (underline or oldUnderline is not None) and underline!=oldUnderline:
-			# Translators: Reported when text is underlined.
-			text=(_("underlined") if underline
-				# Translators: Reported when text is not underlined.
-				else _("not underlined"))
-			textList.append(text)
-		textPosition=attrs.get("text-position")
-		oldTextPosition=attrsCache.get("text-position") if attrsCache is not None else None
-		if (textPosition or oldTextPosition is not None) and textPosition!=oldTextPosition:
-			textPosition=textPosition.lower() if textPosition else textPosition
-			if textPosition=="super":
-				# Translators: Reported for superscript text.
-				text=_("superscript")
-			elif textPosition=="sub":
-				# Translators: Reported for subscript text.
-				text=_("subscript")
-			else:
-				# Translators: Reported for text which is at the baseline position;
-				# i.e. not superscript or subscript.
-				text=_("baseline")
-			textList.append(text)
-	if formatConfig["reportAlignment"]:
-		textAlign=attrs.get("text-align")
-		oldTextAlign=attrsCache.get("text-align") if attrsCache is not None else None
-		if (textAlign or oldTextAlign is not None) and textAlign!=oldTextAlign:
-			textAlign=textAlign.lower() if textAlign else textAlign
-			if textAlign=="left":
-				# Translators: Reported when text is left-aligned.
-				text=_("align left")
-			elif textAlign=="center":
-				# Translators: Reported when text is centered.
-				text=_("align center")
-			elif textAlign=="right":
-				# Translators: Reported when text is right-aligned.
-				text=_("align right")
-			elif textAlign=="justify":
-				# Translators: Reported when text is justified.
-				# See http://en.wikipedia.org/wiki/Typographic_alignment#Justified
-				text=_("align justify")
-			elif textAlign=="distribute":
-				# Translators: Reported when text is justified with character spacing (Japanese etc) 
-				# See http://kohei.us/2010/01/21/distributed-text-justification/
-				text=_("align distributed")
-			else:
-				# Translators: Reported when text has reverted to default alignment.
-				text=_("align default")
-			textList.append(text)
-<<<<<<< HEAD
-	if formatConfig["reportParagraphIndentation"]:
-		indentLabels={
-			'left-indent':(
-				# Translators: the label for paragraph format left indent
-				_("left indent"),
-				# Translators: the message when there is no paragraph format left indent
-				_("no left indent"),
-			),
-			'right-indent':(
-				# Translators: the label for paragraph format right indent
-				_("right indent"),
-				# Translators: the message when there is no paragraph format right indent
-				_("no right indent"),
-			),
-			'hanging-indent':(
-				# Translators: the label for paragraph format hanging indent
-				_("hanging indent"),
-				# Translators: the message when there is no paragraph format hanging indent
-				_("no hanging indent"),
-			),
-			'first-line-indent':(
-				# Translators: the label for paragraph format first line indent 
-				_("first line indent"),
-				# Translators: the message when there is no paragraph format first line indent
-				_("no first line indent"),
-			),
-		}
-		for attr,(label,noVal) in indentLabels.iteritems():
-			newVal=attrs.get(attr)
-			oldVal=attrsCache.get(attr) if attrsCache else None
-			if (newVal or oldVal is not None) and newVal!=oldVal:
-				if newVal:
-					textList.append(u"%s %s"%(label,newVal))
-				else:
-					textList.append(noVal)
-=======
-		verticalAlign=attrs.get("vertical-align")
-		oldverticalAlign=attrsCache.get("vertical-align") if attrsCache is not None else None
-		if (verticalAlign or oldverticalAlign is not None) and verticalAlign!=oldverticalAlign:
-			verticalAlign=verticalAlign.lower() if verticalAlign else verticalAlign
-			if verticalAlign=="top":
-				# Translators: Reported when text is vertically top-aligned.
-				text=_("vertical align top")
-			elif verticalAlign in("center","middle"):
-				# Translators: Reported when text is vertically middle aligned.
-				text=_("vertical align middle")
-			elif verticalAlign=="bottom":
-				# Translators: Reported when text is vertically bottom-aligned.
-				text=_("vertical align bottom")
-			elif verticalAlign=="baseline":
-				# Translators: Reported when text is vertically aligned on the baseline. 
-				text=_("vertical align baseline")
-			elif verticalAlign=="justify":
-				# Translators: Reported when text is vertically justified.
-				text=_("vertical align justified")
-			elif verticalAlign=="distributed":
-				# Translators: Reported when text is vertically justified but with character spacing (For some Asian content). 
-				text=_("vertical align distributed") 
-			else:
-				# Translators: Reported when text has reverted to default vertical alignment.
-				text=_("vertical align default")
-			textList.append(text)
->>>>>>> d7761b57
-	if  formatConfig["reportLinks"]:
-		link=attrs.get("link")
-		oldLink=attrsCache.get("link") if attrsCache is not None else None
-		if (link or oldLink is not None) and link!=oldLink:
-			text=_("link") if link else _("out of %s")%_("link")
-			textList.append(text)
-	if  formatConfig["reportComments"]:
-		comment=attrs.get("comment")
-		oldComment=attrsCache.get("comment") if attrsCache is not None else None
-		if (comment or oldComment is not None) and comment!=oldComment:
-			if comment:
-				# Translators: Reported when text contains a comment.
-				text=_("has comment")
-				textList.append(text)
-			elif extraDetail:
-				# Translators: Reported when text no longer contains a comment.
-				text=_("out of comment")
-				textList.append(text)
-	if formatConfig["reportSpellingErrors"]:
-		invalidSpelling=attrs.get("invalid-spelling")
-		oldInvalidSpelling=attrsCache.get("invalid-spelling") if attrsCache is not None else None
-		if (invalidSpelling or oldInvalidSpelling is not None) and invalidSpelling!=oldInvalidSpelling:
-			if invalidSpelling:
-				# Translators: Reported when text contains a spelling error.
-				text=_("spelling error")
-			elif extraDetail:
-				# Translators: Reported when moving out of text containing a spelling error.
-				text=_("out of spelling error")
-			else:
-				text=""
-			if text:
-				textList.append(text)
-	if unit in (textInfos.UNIT_LINE,textInfos.UNIT_SENTENCE,textInfos.UNIT_PARAGRAPH,textInfos.UNIT_READINGCHUNK):
-		linePrefix=attrs.get("line-prefix")
-		if linePrefix:
-			textList.append(linePrefix)
-	if attrsCache is not None:
-		attrsCache.clear()
-		attrsCache.update(attrs)
-	return CHUNK_SEPARATOR.join(textList)
-
-def getTableInfoSpeech(tableInfo,oldTableInfo,extraDetail=False):
-	if tableInfo is None and oldTableInfo is None:
-		return ""
-	if tableInfo is None and oldTableInfo is not None:
-		# Translators: Indicates end of a table.
-		return _("out of table")
-	if not oldTableInfo or tableInfo.get("table-id")!=oldTableInfo.get("table-id"):
-		newTable=True
-	else:
-		newTable=False
-	textList=[]
-	if newTable:
-		columnCount=tableInfo.get("column-count",0)
-		rowCount=tableInfo.get("row-count",0)
-		# Translators: reports number of columns and rows in a table (example output: table with 3 columns and 5 rows).
-		text=_("table with {columnCount} columns and {rowCount} rows").format(columnCount=columnCount,rowCount=rowCount)
-		textList.append(text)
-	oldColumnNumber=oldTableInfo.get("column-number",0) if oldTableInfo else 0
-	columnNumber=tableInfo.get("column-number",0)
-	if columnNumber!=oldColumnNumber:
-		textList.append(_("column %s")%columnNumber)
-	oldRowNumber=oldTableInfo.get("row-number",0) if oldTableInfo else 0
-	rowNumber=tableInfo.get("row-number",0)
-	if rowNumber!=oldRowNumber:
-		textList.append(_("row %s")%rowNumber)
-	return " ".join(textList)
-
-re_last_pause=re.compile(ur"^(.*(?<=[^\s.!?])[.!?][\"'”’)]?(?:\s+|$))(.*$)",re.DOTALL|re.UNICODE)
-
-def speakWithoutPauses(speechSequence,detectBreaks=True):
-	"""
-	Speaks the speech sequences given over multiple calls, only sending to the synth at acceptable phrase or sentence boundaries, or when given None for the speech sequence.
-	"""
-	lastStartIndex=0
-	#Break on all explicit break commands
-	if detectBreaks and speechSequence:
-		sequenceLen=len(speechSequence)
-		for index in xrange(sequenceLen):
-			if isinstance(speechSequence[index],BreakCommand):
-				if index>0 and lastStartIndex<index:
-					speakWithoutPauses(speechSequence[lastStartIndex:index],detectBreaks=False)
-				speakWithoutPauses(None)
-				lastStartIndex=index+1
-		if lastStartIndex<sequenceLen:
-			speakWithoutPauses(speechSequence[lastStartIndex:],detectBreaks=False)
-		return
-	finalSpeechSequence=[] #To be spoken now
-	pendingSpeechSequence=[] #To be saved off for speaking  later
-	if speechSequence is None: #Requesting flush
-		if speakWithoutPauses._pendingSpeechSequence: 
-			#Place the last incomplete phrase in to finalSpeechSequence to be spoken now
-			finalSpeechSequence=speakWithoutPauses._pendingSpeechSequence
-			speakWithoutPauses._pendingSpeechSequence=[]
-	else: #Handling normal speech
-		#Scan the given speech and place all completed phrases in finalSpeechSequence to be spoken,
-		#And place the final incomplete phrase in pendingSpeechSequence
-		for index in xrange(len(speechSequence)-1,-1,-1): 
-			item=speechSequence[index]
-			if isinstance(item,basestring):
-				m=re_last_pause.match(item)
-				if m:
-					before,after=m.groups()
-					if after:
-						pendingSpeechSequence.append(after)
-					if before:
-						finalSpeechSequence.extend(speakWithoutPauses._pendingSpeechSequence)
-						speakWithoutPauses._pendingSpeechSequence=[]
-						finalSpeechSequence.extend(speechSequence[0:index])
-						finalSpeechSequence.append(before)
-						# Apply the last language change to the pending sequence.
-						# This will need to be done for any other speech change commands introduced in future.
-						for changeIndex in xrange(index-1,-1,-1):
-							change=speechSequence[changeIndex]
-							if not isinstance(change,LangChangeCommand):
-								continue
-							pendingSpeechSequence.append(change)
-							break
-						break
-				else:
-					pendingSpeechSequence.append(item)
-			else:
-				pendingSpeechSequence.append(item)
-		if pendingSpeechSequence:
-			pendingSpeechSequence.reverse()
-			speakWithoutPauses._pendingSpeechSequence.extend(pendingSpeechSequence)
-	#Scan the final speech sequence backwards
-	for item in reversed(finalSpeechSequence):
-		if isinstance(item,IndexCommand):
-			speakWithoutPauses.lastSentIndex=item.index
-			break
-	if finalSpeechSequence:
-		speak(finalSpeechSequence)
-speakWithoutPauses.lastSentIndex=None
-speakWithoutPauses._pendingSpeechSequence=[]
-
-
-class SpeechCommand(object):
-	"""
-	The base class for objects that can be inserted between string of text for parituclar speech functions that convey  things such as indexing or voice parameter changes.
-	"""
-
-class IndexCommand(SpeechCommand):
-	"""Represents an index within some speech."""
-
-	def __init__(self,index):
-		"""
-		@param index: the value of this index
-		@type index: integer
-		"""
-		if not isinstance(index,int): raise ValueError("index must be int, not %s"%type(index))
-		self.index=index
-
-	def __repr__(self):
-		return "IndexCommand(%r)" % self.index
-
-class CharacterModeCommand(object):
-	"""Turns character mode on and off for speech synths."""
-
-	def __init__(self,state):
-		"""
-		@param state: if true character mode is on, if false its turned off.
-		@type state: boolean
-		"""
-		if not isinstance(state,bool): raise ValueError("state must be boolean, not %s"%type(state))
-		self.state=state
-
-	def __repr__(self):
-		return "CharacterModeCommand(%r)" % self.state
-
-class LangChangeCommand(SpeechCommand):
-	"""A command to switch the language within speech."""
-
-	def __init__(self,lang):
-		"""
-		@param lang: the language to switch to: If None then the NVDA locale will be used.
-		@type lang: string
-		"""
-		self.lang=lang # if lang else languageHandler.getLanguage()
-
-	def __repr__(self):
-		return "LangChangeCommand (%r)"%self.lang
-
-class BreakCommand(object):
-	"""Forces speakWithoutPauses to flush its buffer and therefore break the sentence at this point."""
+# -*- coding: UTF-8 -*-
+#speech.py
+#A part of NonVisual Desktop Access (NVDA)
+#This file is covered by the GNU General Public License.
+#See the file COPYING for more details.
+#Copyright (C) 2006-2012 NV Access Limited, Peter Vágner, Aleksey Sadovoy
+
+"""High-level functions to speak information.
+""" 
+
+import itertools
+import weakref
+import colors
+import globalVars
+from logHandler import log
+import api
+import controlTypes
+import config
+import tones
+import synthDriverHandler
+from synthDriverHandler import *
+import re
+import textInfos
+import queueHandler
+import speechDictHandler
+import characterProcessing
+import languageHandler
+
+speechMode_off=0
+speechMode_beeps=1
+speechMode_talk=2
+#: How speech should be handled; one of speechMode_off, speechMode_beeps or speechMode_talk.
+speechMode=speechMode_talk
+speechMode_beeps_ms=15
+beenCanceled=True
+isPaused=False
+curWordChars=[]
+
+# The REASON_* constants in this module are deprecated and will be removed in a future release.
+# Use controlTypes.REASON_* instead.
+from controlTypes import REASON_FOCUS, REASON_FOCUSENTERED, REASON_MOUSE, REASON_QUERY, REASON_CHANGE, REASON_MESSAGE, REASON_SAYALL, REASON_CARET, REASON_ONLYCACHE
+
+#: The string used to separate distinct chunks of text when multiple chunks should be spoken without pauses.
+# #555: Use two spaces so that numbers from adjacent chunks aren't treated as a single number
+# for languages such as French and German which use space as a thousands separator.
+CHUNK_SEPARATOR = "  "
+
+oldTreeLevel=None
+oldTableID=None
+oldRowNumber=None
+oldColumnNumber=None
+
+def initialize():
+	"""Loads and sets the synth driver configured in nvda.ini."""
+	synthDriverHandler.initialize()
+	setSynth(config.conf["speech"]["synth"])
+
+def terminate():
+	setSynth(None)
+	speechViewerObj=None
+
+#: If a chunk of text contains only these characters, it will be considered blank.
+BLANK_CHUNK_CHARS = frozenset((" ", "\n", "\r", "\0", u"\xa0"))
+def isBlank(text):
+	"""Determine whether text should be reported as blank.
+	@param text: The text in question.
+	@type text: str
+	@return: C{True} if the text is blank, C{False} if not.
+	@rtype: bool
+	"""
+	return not text or set(text) <= BLANK_CHUNK_CHARS
+
+RE_CONVERT_WHITESPACE = re.compile("[\0\r\n]")
+
+def processText(locale,text,symbolLevel):
+	text = speechDictHandler.processText(text)
+	text = characterProcessing.processSpeechSymbols(locale, text, symbolLevel)
+	text = RE_CONVERT_WHITESPACE.sub(u" ", text)
+	return text.strip()
+
+def getLastSpeechIndex():
+	"""Gets the last index passed by the synthesizer. Indexing is used so that its possible to find out when a certain peace of text has been spoken yet. Usually the character position of the text is passed to speak functions as the index.
+@returns: the last index encountered
+@rtype: int
+"""
+	return getSynth().lastIndex
+
+def cancelSpeech():
+	"""Interupts the synthesizer from currently speaking"""
+	global beenCanceled, isPaused, _speakSpellingGenerator
+	# Import only for this function to avoid circular import.
+	import sayAllHandler
+	sayAllHandler.stop()
+	speakWithoutPauses._pendingSpeechSequence=[]
+	speakWithoutPauses.lastSentIndex=None
+	if _speakSpellingGenerator:
+		_speakSpellingGenerator.close()
+	if beenCanceled:
+		return
+	elif speechMode==speechMode_off:
+		return
+	elif speechMode==speechMode_beeps:
+		return
+	getSynth().cancel()
+	beenCanceled=True
+	isPaused=False
+
+def pauseSpeech(switch):
+	global isPaused, beenCanceled
+	getSynth().pause(switch)
+	isPaused=switch
+	beenCanceled=False
+
+def speakMessage(text,index=None):
+	"""Speaks a given message.
+@param text: the message to speak
+@type text: string
+@param index: the index to mark this current text with, its best to use the character position of the text if you know it 
+@type index: int
+"""
+	speakText(text,index=index,reason=controlTypes.REASON_MESSAGE)
+
+def getCurrentLanguage():
+	try:
+		language=getSynth().language if config.conf['speech']['autoLanguageSwitching'] else None
+	except NotImplementedError:
+		language=None
+	if language:
+		language=languageHandler.normalizeLanguage(language)
+	if not language:
+		language=languageHandler.getLanguage()
+	return language
+
+def spellTextInfo(info,useCharacterDescriptions=False):
+	"""Spells the text from the given TextInfo, honouring any LangChangeCommand objects it finds if autoLanguageSwitching is enabled."""
+	if not config.conf['speech']['autoLanguageSwitching']:
+		speakSpelling(info.text,useCharacterDescriptions=useCharacterDescriptions)
+		return
+	curLanguage=None
+	for field in info.getTextWithFields({}):
+		if isinstance(field,basestring):
+			speakSpelling(field,curLanguage,useCharacterDescriptions=useCharacterDescriptions)
+		elif isinstance(field,textInfos.FieldCommand) and field.command=="formatChange":
+			curLanguage=field.field.get('language')
+
+_speakSpellingGenerator=None
+
+def speakSpelling(text,locale=None,useCharacterDescriptions=False):
+	global beenCanceled, _speakSpellingGenerator
+	import speechViewer
+	if speechViewer.isActive:
+		speechViewer.appendText(text)
+	if speechMode==speechMode_off:
+		return
+	elif speechMode==speechMode_beeps:
+		tones.beep(config.conf["speech"]["beepSpeechModePitch"],speechMode_beeps_ms)
+		return
+	if isPaused:
+		cancelSpeech()
+	beenCanceled=False
+	defaultLanguage=getCurrentLanguage()
+	if not locale or (not config.conf['speech']['autoDialectSwitching'] and locale.split('_')[0]==defaultLanguage.split('_')[0]):
+		locale=defaultLanguage
+
+	if not text:
+		# Translators: This is spoken when NVDA moves to an empty line.
+		return getSynth().speak((_("blank"),))
+	if not text.isspace():
+		text=text.rstrip()
+	if _speakSpellingGenerator and _speakSpellingGenerator.gi_frame:
+		_speakSpellingGenerator.send((text,locale,useCharacterDescriptions))
+	else:
+		_speakSpellingGenerator=_speakSpellingGen(text,locale,useCharacterDescriptions)
+		try:
+			# Speak the first character before this function returns.
+			next(_speakSpellingGenerator)
+		except StopIteration:
+			return
+		queueHandler.registerGeneratorObject(_speakSpellingGenerator)
+
+def _speakSpellingGen(text,locale,useCharacterDescriptions):
+	synth=getSynth()
+	synthConfig=config.conf["speech"][synth.name]
+	buf=[(text,locale,useCharacterDescriptions)]
+	for text,locale,useCharacterDescriptions in buf:
+		textLength=len(text)
+		for count,char in enumerate(text): 
+			uppercase=char.isupper()
+			charDesc=None
+			if useCharacterDescriptions:
+				charDesc=characterProcessing.getCharacterDescription(locale,char.lower())
+			if charDesc:
+				#Consider changing to multiple synth speech calls
+				char=charDesc[0] if textLength>1 else u"\u3001".join(charDesc)
+			else:
+				char=characterProcessing.processSpeechSymbol(locale,char)
+			if uppercase and synthConfig["sayCapForCapitals"]:
+				# Translators: cap will be spoken before the given letter when it is capitalized.
+				char=_("cap %s")%char
+			if uppercase and synth.isSupported("pitch") and synthConfig["capPitchChange"]:
+				oldPitch=synthConfig["pitch"]
+				synth.pitch=max(0,min(oldPitch+synthConfig["capPitchChange"],100))
+			index=count+1
+			log.io("Speaking character %r"%char)
+			speechSequence=[LangChangeCommand(locale)] if config.conf['speech']['autoLanguageSwitching'] else []
+			if len(char) == 1 and synthConfig["useSpellingFunctionality"]:
+				speechSequence.append(CharacterModeCommand(True))
+			if index is not None:
+				speechSequence.append(IndexCommand(index))
+			speechSequence.append(char)
+			synth.speak(speechSequence)
+			if uppercase and synth.isSupported("pitch") and synthConfig["capPitchChange"]:
+				synth.pitch=oldPitch
+			while textLength>1 and (isPaused or getLastSpeechIndex()!=index):
+				for x in xrange(2):
+					args=yield
+					if args: buf.append(args)
+			if uppercase and  synthConfig["beepForCapitals"]:
+				tones.beep(2000,50)
+		args=yield
+		if args: buf.append(args)
+
+def speakObjectProperties(obj,reason=controlTypes.REASON_QUERY,index=None,**allowedProperties):
+	if speechMode==speechMode_off:
+		return
+	#Fetch the values for all wanted properties
+	newPropertyValues={}
+	positionInfo=None
+	for name,value in allowedProperties.iteritems():
+		if name=="includeTableCellCoords":
+			# This is verbosity info.
+			newPropertyValues[name]=value
+		elif name.startswith('positionInfo_') and value:
+			if positionInfo is None:
+				positionInfo=obj.positionInfo
+		elif value:
+			try:
+				newPropertyValues[name]=getattr(obj,name)
+			except NotImplementedError:
+				pass
+	if positionInfo:
+		if allowedProperties.get('positionInfo_level',False) and 'level' in positionInfo:
+			newPropertyValues['positionInfo_level']=positionInfo['level']
+		if allowedProperties.get('positionInfo_indexInGroup',False) and 'indexInGroup' in positionInfo:
+			newPropertyValues['positionInfo_indexInGroup']=positionInfo['indexInGroup']
+		if allowedProperties.get('positionInfo_similarItemsInGroup',False) and 'similarItemsInGroup' in positionInfo:
+			newPropertyValues['positionInfo_similarItemsInGroup']=positionInfo['similarItemsInGroup']
+	#Fetched the cached properties and update them with the new ones
+	oldCachedPropertyValues=getattr(obj,'_speakObjectPropertiesCache',{}).copy()
+	cachedPropertyValues=oldCachedPropertyValues.copy()
+	cachedPropertyValues.update(newPropertyValues)
+	obj._speakObjectPropertiesCache=cachedPropertyValues
+	#If we should only cache we can stop here
+	if reason==controlTypes.REASON_ONLYCACHE:
+		return
+	#If only speaking change, then filter out all values that havn't changed
+	if reason==controlTypes.REASON_CHANGE:
+		for name in set(newPropertyValues)&set(oldCachedPropertyValues):
+			if newPropertyValues[name]==oldCachedPropertyValues[name]:
+				del newPropertyValues[name]
+			elif name=="states": #states need specific handling
+				oldStates=oldCachedPropertyValues[name]
+				newStates=newPropertyValues[name]
+				newPropertyValues['states']=newStates-oldStates
+				newPropertyValues['negativeStates']=oldStates-newStates
+	#properties such as states need to know the role to speak properly, give it as a _ name
+	newPropertyValues['_role']=newPropertyValues.get('role',obj.role)
+	# The real states are needed also, as the states entry might be filtered.
+	newPropertyValues['_states']=obj.states
+	if "rowNumber" in newPropertyValues or "columnNumber" in newPropertyValues:
+		# We're reporting table cell info, so pass the table ID.
+		try:
+			newPropertyValues["_tableID"]=obj.tableID
+		except NotImplementedError:
+			pass
+	#Get the speech text for the properties we want to speak, and then speak it
+	text=getSpeechTextForProperties(reason,**newPropertyValues)
+	if text:
+		speakText(text,index=index)
+
+def speakObject(obj,reason=controlTypes.REASON_QUERY,index=None):
+	from NVDAObjects import NVDAObjectTextInfo
+	isEditable=(reason!=controlTypes.REASON_FOCUSENTERED and obj.TextInfo!=NVDAObjectTextInfo and (obj.role in (controlTypes.ROLE_EDITABLETEXT,controlTypes.ROLE_TERMINAL) or controlTypes.STATE_EDITABLE in obj.states))
+	allowProperties={'name':True,'role':True,'states':True,'value':True,'description':True,'keyboardShortcut':True,'positionInfo_level':True,'positionInfo_indexInGroup':True,'positionInfo_similarItemsInGroup':True,"cellCoordsText":True,"rowNumber":True,"columnNumber":True,"includeTableCellCoords":True,"columnCount":True,"rowCount":True,"rowHeaderText":True,"columnHeaderText":True}
+
+	if reason==controlTypes.REASON_FOCUSENTERED:
+		allowProperties["value"]=False
+		allowProperties["keyboardShortcut"]=False
+		allowProperties["positionInfo_level"]=False
+		# Aside from excluding some properties, focus entered should be spoken like focus.
+		reason=controlTypes.REASON_FOCUS
+
+	if not config.conf["presentation"]["reportObjectDescriptions"]:
+		allowProperties["description"]=False
+	if not config.conf["presentation"]["reportKeyboardShortcuts"]:
+		allowProperties["keyboardShortcut"]=False
+	if not config.conf["presentation"]["reportObjectPositionInformation"]:
+		allowProperties["positionInfo_level"]=False
+		allowProperties["positionInfo_indexInGroup"]=False
+		allowProperties["positionInfo_similarItemsInGroup"]=False
+	if reason!=controlTypes.REASON_QUERY:
+		allowProperties["rowCount"]=False
+		allowProperties["columnCount"]=False
+	formatConf=config.conf["documentFormatting"]
+	if not formatConf["reportTableCellCoords"]:
+		allowProperties["cellCoordsText"]=False
+		# rowNumber and columnNumber might be needed even if we're not reporting coordinates.
+		allowProperties["includeTableCellCoords"]=False
+	if not formatConf["reportTableHeaders"]:
+		allowProperties["rowHeaderText"]=False
+		allowProperties["columnHeaderText"]=False
+	if (not formatConf["reportTables"]
+			or (not formatConf["reportTableCellCoords"] and not formatConf["reportTableHeaders"])):
+		# We definitely aren't reporting any table info at all.
+		allowProperties["rowNumber"]=False
+		allowProperties["columnNumber"]=False
+	if isEditable:
+		allowProperties['value']=False
+
+	speakObjectProperties(obj,reason=reason,index=index,**allowProperties)
+	if reason!=controlTypes.REASON_ONLYCACHE and isEditable:
+		try:
+			info=obj.makeTextInfo(textInfos.POSITION_SELECTION)
+			if not info.isCollapsed:
+				# Translators: This is spoken to indicate what has been selected. for example 'selected hello world'
+				speakSelectionMessage(_("selected %s"),info.text)
+			else:
+				info.expand(textInfos.UNIT_LINE)
+				speakTextInfo(info,unit=textInfos.UNIT_LINE,reason=controlTypes.REASON_CARET)
+		except:
+			newInfo=obj.makeTextInfo(textInfos.POSITION_ALL)
+			speakTextInfo(newInfo,unit=textInfos.UNIT_PARAGRAPH,reason=controlTypes.REASON_CARET)
+
+def speakText(text,index=None,reason=controlTypes.REASON_MESSAGE,symbolLevel=None):
+	"""Speaks some text.
+	@param text: The text to speak.
+	@type text: str
+	@param index: The index to mark this text with, which can be used later to determine whether this piece of text has been spoken.
+	@type index: int
+	@param reason: The reason for this speech; one of the controlTypes.REASON_* constants.
+	@param symbolLevel: The symbol verbosity level; C{None} (default) to use the user's configuration.
+	"""
+	speechSequence=[]
+	if index is not None:
+		speechSequence.append(IndexCommand(index))
+	if text is not None:
+		if isBlank(text):
+			# Translators: This is spoken when the line is considered blank.
+			text=_("blank")
+		speechSequence.append(text)
+	speak(speechSequence,symbolLevel=symbolLevel)
+
+RE_INDENTATION_SPLIT = re.compile(r"^([^\S\r\n\f\v]*)(.*)$", re.UNICODE | re.DOTALL)
+def splitTextIndentation(text):
+	"""Splits indentation from the rest of the text.
+	@param text: The text to split.
+	@type text: basestring
+	@return: Tuple of indentation and content.
+	@rtype: (basestring, basestring)
+	"""
+	return RE_INDENTATION_SPLIT.match(text).groups()
+
+RE_INDENTATION_CONVERT = re.compile(r"(?P<char>\s)(?P=char)*", re.UNICODE)
+def getIndentationSpeech(indentation):
+	"""Retrieves the phrase to be spoken for a given string of indentation.
+	@param indentation: The string of indentation.
+	@type indentation: basestring
+	@return: The phrase to be spoken.
+	@rtype: unicode
+	"""
+	# Translators: no indent is spoken when the user moves from a line that has indentation, to one that 
+	# does not.
+	if not indentation:
+		# Translators: This is spoken when the given line has no indentation.
+		return _("no indent")
+
+	res = []
+	locale=languageHandler.getLanguage()
+	for m in RE_INDENTATION_CONVERT.finditer(indentation):
+		raw = m.group()
+		symbol = characterProcessing.processSpeechSymbol(locale, raw[0])
+		count = len(raw)
+		if symbol == raw[0]:
+			# There is no replacement for this character, so do nothing.
+			res.append(raw)
+		elif count == 1:
+			res.append(symbol)
+		else:
+			res.append(u"{count} {symbol}".format(count=count, symbol=symbol))
+
+	return " ".join(res)
+
+def speak(speechSequence,symbolLevel=None):
+	"""Speaks a sequence of text and speech commands
+	@param speechSequence: the sequence of text and L{SpeechCommand} objects to speak
+	@param symbolLevel: The symbol verbosity level; C{None} (default) to use the user's configuration.
+	"""
+	if not speechSequence: #Pointless - nothing to speak 
+		return
+	import speechViewer
+	if speechViewer.isActive:
+		for item in speechSequence:
+			if isinstance(item,basestring):
+				speechViewer.appendText(item)
+	global beenCanceled, curWordChars
+	curWordChars=[]
+	if speechMode==speechMode_off:
+		return
+	elif speechMode==speechMode_beeps:
+		tones.beep(config.conf["speech"]["beepSpeechModePitch"],speechMode_beeps_ms)
+		return
+	if isPaused:
+		cancelSpeech()
+	beenCanceled=False
+	#Filter out redundant LangChangeCommand objects 
+	#And also fill in default values
+	autoLanguageSwitching=config.conf['speech']['autoLanguageSwitching']
+	autoDialectSwitching=config.conf['speech']['autoDialectSwitching']
+	curLanguage=defaultLanguage=getCurrentLanguage()
+	prevLanguage=None
+	defaultLanguageRoot=defaultLanguage.split('_')[0]
+	oldSpeechSequence=speechSequence
+	speechSequence=[]
+	for item in oldSpeechSequence:
+		if isinstance(item,LangChangeCommand):
+			if not autoLanguageSwitching: continue
+			curLanguage=item.lang
+			if not curLanguage or (not autoDialectSwitching and curLanguage.split('_')[0]==defaultLanguageRoot):
+				curLanguage=defaultLanguage
+		elif isinstance(item,basestring):
+			if not item: continue
+			if autoLanguageSwitching and curLanguage!=prevLanguage:
+				speechSequence.append(LangChangeCommand(curLanguage))
+				prevLanguage=curLanguage
+			speechSequence.append(item)
+		else:
+			speechSequence.append(item)
+	if not speechSequence:
+		# After normalisation, the sequence is empty.
+		# There's nothing to speak.
+		return
+	log.io("Speaking %r" % speechSequence)
+	if symbolLevel is None:
+		symbolLevel=config.conf["speech"]["symbolLevel"]
+	curLanguage=defaultLanguage
+	for index in xrange(len(speechSequence)):
+		item=speechSequence[index]
+		if autoLanguageSwitching and isinstance(item,LangChangeCommand):
+			curLanguage=item.lang
+		if isinstance(item,basestring):
+			speechSequence[index]=processText(curLanguage,item,symbolLevel)+CHUNK_SEPARATOR
+	getSynth().speak(speechSequence)
+
+def speakSelectionMessage(message,text):
+	if len(text) < 512:
+		speakMessage(message % text)
+	else:
+		# Translators: This is spoken when the user has selected a large portion of text. Example output "1000 characters"
+		speakMessage(message % _("%d characters") % len(text))
+
+def speakSelectionChange(oldInfo,newInfo,speakSelected=True,speakUnselected=True,generalize=False):
+	"""Speaks a change in selection, either selected or unselected text.
+	@param oldInfo: a TextInfo instance representing what the selection was before
+	@type oldInfo: L{textInfos.TextInfo}
+	@param newInfo: a TextInfo instance representing what the selection is now
+	@type newInfo: L{textInfos.TextInfo}
+	@param generalize: if True, then this function knows that the text may have changed between the creation of the oldInfo and newInfo objects, meaning that changes need to be spoken more generally, rather than speaking the specific text, as the bounds may be all wrong.
+	@type generalize: boolean
+	"""
+	selectedTextList=[]
+	unselectedTextList=[]
+	if newInfo.isCollapsed and oldInfo.isCollapsed:
+		return
+	startToStart=newInfo.compareEndPoints(oldInfo,"startToStart")
+	startToEnd=newInfo.compareEndPoints(oldInfo,"startToEnd")
+	endToStart=newInfo.compareEndPoints(oldInfo,"endToStart")
+	endToEnd=newInfo.compareEndPoints(oldInfo,"endToEnd")
+	if speakSelected and oldInfo.isCollapsed:
+		selectedTextList.append(newInfo.text)
+	elif speakUnselected and newInfo.isCollapsed:
+		unselectedTextList.append(oldInfo.text)
+	else:
+		if startToEnd>0 or endToStart<0:
+			if speakSelected and not newInfo.isCollapsed:
+				selectedTextList.append(newInfo.text)
+			if speakUnselected and not oldInfo.isCollapsed:
+				unselectedTextList.append(oldInfo.text)
+		else:
+			if speakSelected and startToStart<0 and not newInfo.isCollapsed:
+				tempInfo=newInfo.copy()
+				tempInfo.setEndPoint(oldInfo,"endToStart")
+				selectedTextList.append(tempInfo.text)
+			if speakSelected and endToEnd>0 and not newInfo.isCollapsed:
+				tempInfo=newInfo.copy()
+				tempInfo.setEndPoint(oldInfo,"startToEnd")
+				selectedTextList.append(tempInfo.text)
+			if startToStart>0 and not oldInfo.isCollapsed:
+				tempInfo=oldInfo.copy()
+				tempInfo.setEndPoint(newInfo,"endToStart")
+				unselectedTextList.append(tempInfo.text)
+			if endToEnd<0 and not oldInfo.isCollapsed:
+				tempInfo=oldInfo.copy()
+				tempInfo.setEndPoint(newInfo,"startToEnd")
+				unselectedTextList.append(tempInfo.text)
+	locale=languageHandler.getLanguage()
+	if speakSelected:
+		if not generalize:
+			for text in selectedTextList:
+				if  len(text)==1:
+					text=characterProcessing.processSpeechSymbol(locale,text)
+				# Translators: This is spoken while the user is in the process of selecting something, For example: "selecting hello"
+				speakSelectionMessage(_("selecting %s"),text)
+		elif len(selectedTextList)>0:
+			text=newInfo.text
+			if len(text)==1:
+				text=characterProcessing.processSpeechSymbol(locale,text)
+			# Translators: This is spoken to indicate what has been selected. for example 'selected hello world'
+			speakSelectionMessage(_("selected %s"),text)
+	if speakUnselected:
+		if not generalize:
+			for text in unselectedTextList:
+				if  len(text)==1:
+					text=characterProcessing.processSpeechSymbol(locale,text)
+				# Translators: This is spoken to indicate what has been unselected. for example 'unselecting hello'
+				speakSelectionMessage(_("unselecting %s"),text)
+		elif len(unselectedTextList)>0:
+			# Translators: Reported when selection is removed.
+			speakMessage(_("selection removed"))
+			if not newInfo.isCollapsed:
+				text=newInfo.text
+				if len(text)==1:
+					text=characterProcessing.processSpeechSymbol(locale,text)
+				# Translators: This is spoken to indicate what has been selected. for example 'selected hello world'
+				speakSelectionMessage(_("selected %s"),text)
+
+def speakTypedCharacters(ch):
+	global curWordChars;
+	if api.isTypingProtected():
+		realChar="*"
+	else:
+		realChar=ch
+	if ch.isalnum():
+		curWordChars.append(realChar)
+	elif ch=="\b":
+		# Backspace, so remove the last character from our buffer.
+		del curWordChars[-1:]
+	elif ch==u'\u007f':
+		# delete character produced in some apps with control+backspace
+		return
+	elif len(curWordChars)>0:
+		typedWord="".join(curWordChars)
+		curWordChars=[]
+		if log.isEnabledFor(log.IO):
+			log.io("typed word: %s"%typedWord)
+		if config.conf["keyboard"]["speakTypedWords"]: 
+			speakText(typedWord)
+	if config.conf["keyboard"]["speakTypedCharacters"] and ord(ch)>=32:
+		speakSpelling(realChar)
+
+class SpeakTextInfoState(object):
+	"""Caches the state of speakTextInfo such as the current controlField stack, current formatfield and indentation."""
+
+	__slots__=[
+		'objRef',
+		'controlFieldStackCache',
+		'formatFieldAttributesCache',
+		'indentationCache',
+	]
+
+	def __init__(self,obj):
+		if isinstance(obj,SpeakTextInfoState):
+			oldState=obj
+			self.objRef=oldState.objRef
+		else:
+			self.objRef=weakref.ref(obj)
+			oldState=getattr(obj,'_speakTextInfoState',None)
+		self.controlFieldStackCache=list(oldState.controlFieldStackCache) if oldState else []
+		self.formatFieldAttributesCache=oldState.formatFieldAttributesCache if oldState else {}
+		self.indentationCache=oldState.indentationCache if oldState else ""
+
+	def updateObj(self):
+		obj=self.objRef()
+		if obj:
+			obj._speakTextInfoState=self.copy()
+
+	def copy(self):
+		return self.__class__(self)
+
+def speakTextInfo(info,useCache=True,formatConfig=None,unit=None,reason=controlTypes.REASON_QUERY,index=None,onlyInitialFields=False,suppressBlanks=False):
+	if isinstance(useCache,SpeakTextInfoState):
+		speakTextInfoState=useCache
+	elif useCache:
+		 speakTextInfoState=SpeakTextInfoState(info.obj)
+	else:
+		speakTextInfoState=None
+	autoLanguageSwitching=config.conf['speech']['autoLanguageSwitching']
+	extraDetail=unit in (textInfos.UNIT_CHARACTER,textInfos.UNIT_WORD)
+	if not formatConfig:
+		formatConfig=config.conf["documentFormatting"]
+	if extraDetail:
+		formatConfig=formatConfig.copy()
+		formatConfig['extraDetail']=True
+	reportIndentation=unit==textInfos.UNIT_LINE and formatConfig["reportLineIndentation"]
+
+	speechSequence=[]
+	#Fetch the last controlFieldStack, or make a blank one
+	controlFieldStackCache=speakTextInfoState.controlFieldStackCache if speakTextInfoState else []
+	formatFieldAttributesCache=speakTextInfoState.formatFieldAttributesCache if speakTextInfoState else {}
+	textWithFields=info.getTextWithFields(formatConfig)
+	# We don't care about node bounds, especially when comparing fields.
+	# Remove them.
+	for command in textWithFields:
+		if not isinstance(command,textInfos.FieldCommand):
+			continue
+		field=command.field
+		if not field:
+			continue
+		try:
+			del field["_startOfNode"]
+		except KeyError:
+			pass
+		try:
+			del field["_endOfNode"]
+		except KeyError:
+			pass
+
+	#Make a new controlFieldStack and formatField from the textInfo's initialFields
+	newControlFieldStack=[]
+	newFormatField=textInfos.FormatField()
+	initialFields=[]
+	for field in textWithFields:
+		if isinstance(field,textInfos.FieldCommand) and field.command in ("controlStart","formatChange"):
+			initialFields.append(field.field)
+		else:
+			break
+	if len(initialFields)>0:
+		del textWithFields[0:len(initialFields)]
+	endFieldCount=0
+	for field in reversed(textWithFields):
+		if isinstance(field,textInfos.FieldCommand) and field.command=="controlEnd":
+			endFieldCount+=1
+		else:
+			break
+	if endFieldCount>0:
+		del textWithFields[0-endFieldCount:]
+	for field in initialFields:
+		if isinstance(field,textInfos.ControlField):
+			newControlFieldStack.append(field)
+		elif isinstance(field,textInfos.FormatField):
+			newFormatField.update(field)
+		else:
+			raise ValueError("unknown field: %s"%field)
+	#Calculate how many fields in the old and new controlFieldStacks are the same
+	commonFieldCount=0
+	for count in xrange(min(len(newControlFieldStack),len(controlFieldStackCache))):
+		# #2199: When comparing controlFields try using uniqueID if it exists before resorting to compairing the entire dictionary
+		oldUniqueID=controlFieldStackCache[count].get('uniqueID')
+		newUniqueID=newControlFieldStack[count].get('uniqueID')
+		if ((oldUniqueID is not None or newUniqueID is not None) and newUniqueID==oldUniqueID) or (newControlFieldStack[count]==controlFieldStackCache[count]):
+			commonFieldCount+=1
+		else:
+			break
+
+	#Get speech text for any fields in the old controlFieldStack that are not in the new controlFieldStack 
+	endingBlock=False
+	for count in reversed(xrange(commonFieldCount,len(controlFieldStackCache))):
+		text=info.getControlFieldSpeech(controlFieldStackCache[count],controlFieldStackCache[0:count],"end_removedFromControlFieldStack",formatConfig,extraDetail,reason=reason)
+		if text:
+			speechSequence.append(text)
+		if not endingBlock and reason==controlTypes.REASON_SAYALL:
+			endingBlock=bool(int(controlFieldStackCache[count].get('isBlock',0)))
+	if endingBlock:
+		speechSequence.append(BreakCommand())
+	# The TextInfo should be considered blank if we are only exiting fields (i.e. we aren't entering any new fields and there is no text).
+	isTextBlank=True
+
+	# Even when there's no speakable text, we still need to notify the synth of the index.
+	if index is not None:
+		speechSequence.append(IndexCommand(index))
+
+	#Get speech text for any fields that are in both controlFieldStacks, if extra detail is not requested
+	if not extraDetail:
+		for count in xrange(commonFieldCount):
+			text=info.getControlFieldSpeech(newControlFieldStack[count],newControlFieldStack[0:count],"start_inControlFieldStack",formatConfig,extraDetail,reason=reason)
+			if text:
+				speechSequence.append(text)
+				isTextBlank=False
+
+	#Get speech text for any fields in the new controlFieldStack that are not in the old controlFieldStack
+	for count in xrange(commonFieldCount,len(newControlFieldStack)):
+		text=info.getControlFieldSpeech(newControlFieldStack[count],newControlFieldStack[0:count],"start_addedToControlFieldStack",formatConfig,extraDetail,reason=reason)
+		if text:
+			speechSequence.append(text)
+			isTextBlank=False
+		commonFieldCount+=1
+
+	#Fetch the text for format field attributes that have changed between what was previously cached, and this textInfo's initialFormatField.
+	text=getFormatFieldSpeech(newFormatField,formatFieldAttributesCache,formatConfig,unit=unit,extraDetail=extraDetail)
+	if text:
+		speechSequence.append(text)
+	if autoLanguageSwitching:
+		language=newFormatField.get('language')
+		speechSequence.append(LangChangeCommand(language))
+		lastLanguage=language
+
+	if onlyInitialFields or (unit in (textInfos.UNIT_CHARACTER,textInfos.UNIT_WORD) and len(textWithFields)>0 and len(textWithFields[0])==1 and all((isinstance(x,textInfos.FieldCommand) and x.command=="controlEnd") for x in itertools.islice(textWithFields,1,None) )): 
+		if onlyInitialFields or any(isinstance(x,basestring) for x in speechSequence):
+			speak(speechSequence)
+		if not onlyInitialFields: 
+			speakSpelling(textWithFields[0],locale=language if autoLanguageSwitching else None)
+		if useCache:
+			speakTextInfoState.controlFieldStackCache=newControlFieldStack
+			speakTextInfoState.formatFieldAttributesCache=formatFieldAttributesCache
+			if not isinstance(useCache,SpeakTextInfoState):
+				speakTextInfoState.updateObj()
+		return
+
+	#Move through the field commands, getting speech text for all controlStarts, controlEnds and formatChange commands
+	#But also keep newControlFieldStack up to date as we will need it for the ends
+	# Add any text to a separate list, as it must be handled differently.
+	#Also make sure that LangChangeCommand objects are added before any controlField or formatField speech
+	relativeSpeechSequence=[]
+	inTextChunk=False
+	allIndentation=""
+	indentationDone=False
+	for command in textWithFields:
+		if isinstance(command,basestring):
+			if reportIndentation and not indentationDone:
+				indentation,command=splitTextIndentation(command)
+				# Combine all indentation into one string for later processing.
+				allIndentation+=indentation
+				if command:
+					# There was content after the indentation, so there is no more indentation.
+					indentationDone=True
+			if command:
+				if inTextChunk:
+					relativeSpeechSequence[-1]+=command
+				else:
+					relativeSpeechSequence.append(command)
+					inTextChunk=True
+		elif isinstance(command,textInfos.FieldCommand):
+			newLanguage=None
+			if  command.command=="controlStart":
+				# Control fields always start a new chunk, even if they have no field text.
+				inTextChunk=False
+				fieldText=info.getControlFieldSpeech(command.field,newControlFieldStack,"start_relative",formatConfig,extraDetail,reason=reason)
+				newControlFieldStack.append(command.field)
+			elif command.command=="controlEnd":
+				# Control fields always start a new chunk, even if they have no field text.
+				inTextChunk=False
+				fieldText=info.getControlFieldSpeech(newControlFieldStack[-1],newControlFieldStack[0:-1],"end_relative",formatConfig,extraDetail,reason=reason)
+				del newControlFieldStack[-1]
+				if commonFieldCount>len(newControlFieldStack):
+					commonFieldCount=len(newControlFieldStack)
+			elif command.command=="formatChange":
+				fieldText=getFormatFieldSpeech(command.field,formatFieldAttributesCache,formatConfig,unit=unit,extraDetail=extraDetail)
+				if fieldText:
+					inTextChunk=False
+				if autoLanguageSwitching:
+					newLanguage=command.field.get('language')
+					if lastLanguage!=newLanguage:
+						# The language has changed, so this starts a new text chunk.
+						inTextChunk=False
+			if not inTextChunk:
+				if fieldText:
+					if autoLanguageSwitching and lastLanguage is not None:
+						# Fields must be spoken in the default language.
+						relativeSpeechSequence.append(LangChangeCommand(None))
+						lastLanguage=None
+					relativeSpeechSequence.append(fieldText)
+				if autoLanguageSwitching and newLanguage!=lastLanguage:
+					relativeSpeechSequence.append(LangChangeCommand(newLanguage))
+					lastLanguage=newLanguage
+	if reportIndentation and speakTextInfoState and allIndentation!=speakTextInfoState.indentationCache:
+		indentationSpeech=getIndentationSpeech(allIndentation)
+		if autoLanguageSwitching and speechSequence[-1].lang is not None:
+			# Indentation must be spoken in the default language,
+			# but the initial format field specified a different language.
+			# Insert the indentation before the LangChangeCommand.
+			speechSequence.insert(-1, indentationSpeech)
+		else:
+			speechSequence.append(indentationSpeech)
+		if speakTextInfoState: speakTextInfoState.indentationCache=allIndentation
+	# Don't add this text if it is blank.
+	relativeBlank=True
+	for x in relativeSpeechSequence:
+		if isinstance(x,basestring) and not isBlank(x):
+			relativeBlank=False
+			break
+	if not relativeBlank:
+		speechSequence.extend(relativeSpeechSequence)
+		isTextBlank=False
+
+	#Finally get speech text for any fields left in new controlFieldStack that are common with the old controlFieldStack (for closing), if extra detail is not requested
+	if autoLanguageSwitching and lastLanguage is not None:
+		speechSequence.append(LangChangeCommand(None))
+		lastLanguage=None
+	if not extraDetail:
+		for count in reversed(xrange(min(len(newControlFieldStack),commonFieldCount))):
+			text=info.getControlFieldSpeech(newControlFieldStack[count],newControlFieldStack[0:count],"end_inControlFieldStack",formatConfig,extraDetail,reason=reason)
+			if text:
+				speechSequence.append(text)
+				isTextBlank=False
+
+	# If there is nothing  that should cause the TextInfo to be considered non-blank, blank should be reported, unless we are doing a say all.
+	if not suppressBlanks and reason != controlTypes.REASON_SAYALL and isTextBlank:
+		# Translators: This is spoken when the line is considered blank.
+		speechSequence.append(_("blank"))
+
+	#Cache a copy of the new controlFieldStack for future use
+	if useCache:
+		speakTextInfoState.controlFieldStackCache=list(newControlFieldStack)
+		speakTextInfoState.formatFieldAttributesCache=formatFieldAttributesCache
+		if not isinstance(useCache,SpeakTextInfoState):
+			speakTextInfoState.updateObj()
+
+	if speechSequence:
+		if reason==controlTypes.REASON_SAYALL:
+			speakWithoutPauses(speechSequence)
+		else:
+			speak(speechSequence)
+
+def getSpeechTextForProperties(reason=controlTypes.REASON_QUERY,**propertyValues):
+	global oldTreeLevel, oldTableID, oldRowNumber, oldColumnNumber
+	textList=[]
+	name=propertyValues.get('name')
+	if name:
+		textList.append(name)
+	if 'role' in propertyValues:
+		role=propertyValues['role']
+		speakRole=True
+	elif '_role' in propertyValues:
+		speakRole=False
+		role=propertyValues['_role']
+	else:
+		speakRole=False
+		role=controlTypes.ROLE_UNKNOWN
+	value=propertyValues.get('value') if role not in controlTypes.silentValuesForRoles else None
+	cellCoordsText=propertyValues.get('cellCoordsText')
+	rowNumber=propertyValues.get('rowNumber')
+	columnNumber=propertyValues.get('columnNumber')
+	includeTableCellCoords=propertyValues.get('includeTableCellCoords',True)
+	if speakRole and (reason not in (controlTypes.REASON_SAYALL,controlTypes.REASON_CARET,controlTypes.REASON_FOCUS) or not (name or value or cellCoordsText or rowNumber or columnNumber) or role not in controlTypes.silentRolesOnFocus):
+		textList.append(controlTypes.roleLabels[role])
+	if value:
+		textList.append(value)
+	states=propertyValues.get('states')
+	realStates=propertyValues.get('_states',states)
+	if states is not None:
+		positiveStates=controlTypes.processPositiveStates(role,realStates,reason,states)
+		textList.extend([controlTypes.stateLabels[x] for x in positiveStates])
+	if 'negativeStates' in propertyValues:
+		negativeStates=propertyValues['negativeStates']
+	else:
+		negativeStates=None
+	if negativeStates is not None or (reason != controlTypes.REASON_CHANGE and states is not None):
+		negativeStates=controlTypes.processNegativeStates(role, realStates, reason, negativeStates)
+		if controlTypes.STATE_DROPTARGET in negativeStates:
+			# "not drop target" doesn't make any sense, so use a custom message.
+			# Translators: Reported when drag and drop is finished.
+			# This is only reported for objects which support accessible drag and drop.
+			textList.append(_("done dragging"))
+			negativeStates.discard(controlTypes.STATE_DROPTARGET)
+		# Translators: Indicates that a particular state on an object is negated.
+		# Separate strings have now been defined for commonly negated states (e.g. not selected and not checked),
+		# but this still might be used in some other cases.
+		# %s will be replaced with the negated state.
+		textList.extend([controlTypes.negativeStateLabels.get(x, _("not %s")%controlTypes.stateLabels[x]) for x in negativeStates])
+	if 'description' in propertyValues:
+		textList.append(propertyValues['description'])
+	if 'keyboardShortcut' in propertyValues:
+		textList.append(propertyValues['keyboardShortcut'])
+	indexInGroup=propertyValues.get('positionInfo_indexInGroup',0)
+	similarItemsInGroup=propertyValues.get('positionInfo_similarItemsInGroup',0)
+	if 0<indexInGroup<=similarItemsInGroup:
+		# Translators: Spoken to indicate the position of an item in a group of items (such as a list).
+		# {number} is replaced with the number of the item in the group.
+		# {total} is replaced with the total number of items in the group.
+		textList.append(_("{number} of {total}").format(number=indexInGroup, total=similarItemsInGroup))
+	if 'positionInfo_level' in propertyValues:
+		level=propertyValues.get('positionInfo_level',None)
+		role=propertyValues.get('role',None)
+		if level is not None:
+			if role in (controlTypes.ROLE_TREEVIEWITEM,controlTypes.ROLE_LISTITEM) and level!=oldTreeLevel:
+				textList.insert(0,_("level %s")%level)
+				oldTreeLevel=level
+			else:
+				# Translators: Speaks the item level in treeviews (example output: level 2).
+				textList.append(_('level %s')%propertyValues['positionInfo_level'])
+	if cellCoordsText or rowNumber or columnNumber:
+		tableID = propertyValues.get("_tableID")
+		# Always treat the table as different if there is no tableID.
+		sameTable = (tableID and tableID == oldTableID)
+		# Don't update the oldTableID if no tableID was given.
+		if tableID and not sameTable:
+			oldTableID = tableID
+		if rowNumber and (not sameTable or rowNumber != oldRowNumber):
+			rowHeaderText = propertyValues.get("rowHeaderText")
+			if rowHeaderText:
+				textList.append(rowHeaderText)
+			if includeTableCellCoords and not cellCoordsText: 
+				# Translators: Speaks current row number (example output: row 3).
+				textList.append(_("row %s")%rowNumber)
+			oldRowNumber = rowNumber
+		if columnNumber and (not sameTable or columnNumber != oldColumnNumber):
+			columnHeaderText = propertyValues.get("columnHeaderText")
+			if columnHeaderText:
+				textList.append(columnHeaderText)
+			if includeTableCellCoords and not cellCoordsText:
+				# Translators: Speaks current column number (example output: column 3).
+				textList.append(_("column %s")%columnNumber)
+			oldColumnNumber = columnNumber
+	if includeTableCellCoords and cellCoordsText:
+		textList.append(cellCoordsText)
+	rowCount=propertyValues.get('rowCount',0)
+	columnCount=propertyValues.get('columnCount',0)
+	if rowCount and columnCount:
+		# Translators: Speaks number of columns and rows in a table (example output: with 3 rows and 2 columns).
+		textList.append(_("with {rowCount} rows and {columnCount} columns").format(rowCount=rowCount,columnCount=columnCount))
+	elif columnCount and not rowCount:
+		# Translators: Speaks number of columns (example output: with 4 columns).
+		textList.append(_("with %s columns")%columnCount)
+	elif rowCount and not columnCount:
+		# Translators: Speaks number of rows (example output: with 2 rows).
+		textList.append(_("with %s rows")%rowCount)
+	if rowCount or columnCount:
+		# The caller is entering a table, so ensure that it is treated as a new table, even if the previous table was the same.
+		oldTableID = None
+	return CHUNK_SEPARATOR.join([x for x in textList if x])
+
+def getControlFieldSpeech(attrs,ancestorAttrs,fieldType,formatConfig=None,extraDetail=False,reason=None):
+	if attrs.get('isHidden'):
+		return u""
+	if not formatConfig:
+		formatConfig=config.conf["documentFormatting"]
+
+	presCat=attrs.getPresentationCategory(ancestorAttrs,formatConfig, reason=reason)
+	childControlCount=int(attrs.get('_childcontrolcount',"0"))
+	if reason==controlTypes.REASON_FOCUS or attrs.get('alwaysReportName',False):
+		name=attrs.get('name',"")
+	else:
+		name=""
+	role=attrs.get('role',controlTypes.ROLE_UNKNOWN)
+	states=attrs.get('states',set())
+	keyboardShortcut=attrs.get('keyboardShortcut', "")
+	value=attrs.get('value',"")
+	if reason==controlTypes.REASON_FOCUS or attrs.get('alwaysReportDescription',False):
+		description=attrs.get('description',"")
+	else:
+		description=""
+	level=attrs.get('level',None)
+
+	if presCat != attrs.PRESCAT_LAYOUT:
+		tableID = attrs.get("table-id")
+	else:
+		tableID = None
+
+	roleText=getSpeechTextForProperties(reason=reason,role=role)
+	stateText=getSpeechTextForProperties(reason=reason,states=states,_role=role)
+	keyboardShortcutText=getSpeechTextForProperties(reason=reason,keyboardShortcut=keyboardShortcut) if config.conf["presentation"]["reportKeyboardShortcuts"] else ""
+	nameText=getSpeechTextForProperties(reason=reason,name=name)
+	valueText=getSpeechTextForProperties(reason=reason,value=value)
+	descriptionText=(getSpeechTextForProperties(reason=reason,description=description)
+		if config.conf["presentation"]["reportObjectDescriptions"] else "")
+	levelText=getSpeechTextForProperties(reason=reason,positionInfo_level=level)
+
+	# Determine under what circumstances this node should be spoken.
+	# speakEntry: Speak when the user enters the control.
+	# speakWithinForLine: When moving by line, speak when the user is already within the control.
+	# speakExitForLine: When moving by line, speak when the user exits the control.
+	# speakExitForOther: When moving by word or character, speak when the user exits the control.
+	speakEntry=speakWithinForLine=speakExitForLine=speakExitForOther=False
+	if presCat == attrs.PRESCAT_SINGLELINE:
+		speakEntry=True
+		speakWithinForLine=True
+		speakExitForOther=True
+	elif presCat == attrs.PRESCAT_MARKER:
+		speakEntry=True
+	elif presCat == attrs.PRESCAT_CONTAINER:
+		speakEntry=True
+		speakExitForLine=True
+		speakExitForOther=True
+
+	# Determine the order of speech.
+	# speakContentFirst: Speak the content before the control field info.
+	speakContentFirst = reason == controlTypes.REASON_FOCUS and presCat != attrs.PRESCAT_CONTAINER and role not in (controlTypes.ROLE_EDITABLETEXT, controlTypes.ROLE_COMBOBOX) and not tableID and controlTypes.STATE_EDITABLE not in states
+	# speakStatesFirst: Speak the states before the role.
+	speakStatesFirst=role==controlTypes.ROLE_LINK
+
+	# Determine what text to speak.
+	# Special cases
+	if speakEntry and fieldType=="start_addedToControlFieldStack" and role==controlTypes.ROLE_LIST and controlTypes.STATE_READONLY in states:
+		# List.
+		# Translators: Speaks number of items in a list (example output: list with 5 items).
+		return roleText+" "+_("with %s items")%childControlCount
+	elif fieldType=="start_addedToControlFieldStack" and role==controlTypes.ROLE_TABLE and tableID:
+		# Table.
+		return " ".join((roleText, getSpeechTextForProperties(_tableID=tableID, rowCount=attrs.get("table-rowcount"), columnCount=attrs.get("table-columncount")),levelText))
+	elif fieldType in ("start_addedToControlFieldStack","start_relative") and role in (controlTypes.ROLE_TABLECELL,controlTypes.ROLE_TABLECOLUMNHEADER,controlTypes.ROLE_TABLEROWHEADER) and tableID:
+		# Table cell.
+		reportTableHeaders = formatConfig["reportTableHeaders"]
+		reportTableCellCoords = formatConfig["reportTableCellCoords"]
+		getProps = {
+			'rowNumber': attrs.get("table-rownumber"),
+			'columnNumber': attrs.get("table-columnnumber"),
+			'includeTableCellCoords': reportTableCellCoords
+		}
+		if reportTableHeaders:
+			getProps['rowHeaderText'] = attrs.get("table-rowheadertext")
+			getProps['columnHeaderText'] = attrs.get("table-columnheadertext")
+		return (getSpeechTextForProperties(_tableID=tableID, **getProps)
+			+ (" %s" % stateText if stateText else ""))
+
+	# General cases
+	elif (
+		(speakEntry and ((speakContentFirst and fieldType in ("end_relative","end_inControlFieldStack")) or (not speakContentFirst and fieldType in ("start_addedToControlFieldStack","start_relative"))))
+		or (speakWithinForLine and not speakContentFirst and not extraDetail and fieldType=="start_inControlFieldStack")
+	):
+		return CHUNK_SEPARATOR.join([x for x in nameText,(stateText if speakStatesFirst else roleText),(roleText if speakStatesFirst else stateText),valueText,descriptionText,levelText,keyboardShortcutText if x])
+	elif fieldType in ("end_removedFromControlFieldStack","end_relative") and roleText and ((not extraDetail and speakExitForLine) or (extraDetail and speakExitForOther)):
+		# Translators: Indicates end of something (example output: at the end of a list, speaks out of list).
+		return _("out of %s")%roleText
+
+	# Special cases
+	elif not extraDetail and not speakEntry and fieldType in ("start_addedToControlFieldStack","start_relative")  and controlTypes.STATE_CLICKABLE in states: 
+		# Clickable.
+		return getSpeechTextForProperties(states=set([controlTypes.STATE_CLICKABLE]))
+
+	else:
+		return ""
+
+def getFormatFieldSpeech(attrs,attrsCache=None,formatConfig=None,unit=None,extraDetail=False):
+	if not formatConfig:
+		formatConfig=config.conf["documentFormatting"]
+	textList=[]
+	if formatConfig["reportTables"]:
+		tableInfo=attrs.get("table-info")
+		oldTableInfo=attrsCache.get("table-info") if attrsCache is not None else None
+		text=getTableInfoSpeech(tableInfo,oldTableInfo,extraDetail=extraDetail)
+		if text:
+			textList.append(text)
+	if  formatConfig["reportPage"]:
+		pageNumber=attrs.get("page-number")
+		oldPageNumber=attrsCache.get("page-number") if attrsCache is not None else None
+		if pageNumber and pageNumber!=oldPageNumber:
+			# Translators: Indicates the page number in a document.
+			# %s will be replaced with the page number.
+			text=_("page %s")%pageNumber
+			textList.append(text)
+	if  formatConfig["reportHeadings"]:
+		headingLevel=attrs.get("heading-level")
+		oldHeadingLevel=attrsCache.get("heading-level") if attrsCache is not None else None
+		if headingLevel and headingLevel!=oldHeadingLevel:
+			# Translators: Speaks the heading level (example output: heading level 2).
+			text=_("heading level %d")%headingLevel
+			textList.append(text)
+	if  formatConfig["reportStyle"]:
+		style=attrs.get("style")
+		oldStyle=attrsCache.get("style") if attrsCache is not None else None
+		if style!=oldStyle:
+			if style:
+				# Translators: Indicates the style of text.
+				# A style is a collection of formatting settings and depends on the application.
+				# %s will be replaced with the name of the style.
+				text=_("style %s")%style
+			else:
+				# Translators: Indicates that text has reverted to the default style.
+				# A style is a collection of formatting settings and depends on the application.
+				text=_("default style")
+			textList.append(text)
+	if  formatConfig["reportFontName"]:
+		fontFamily=attrs.get("font-family")
+		oldFontFamily=attrsCache.get("font-family") if attrsCache is not None else None
+		if fontFamily and fontFamily!=oldFontFamily:
+			textList.append(fontFamily)
+		fontName=attrs.get("font-name")
+		oldFontName=attrsCache.get("font-name") if attrsCache is not None else None
+		if fontName and fontName!=oldFontName:
+			textList.append(fontName)
+	if  formatConfig["reportFontSize"]:
+		fontSize=attrs.get("font-size")
+		oldFontSize=attrsCache.get("font-size") if attrsCache is not None else None
+		if fontSize and fontSize!=oldFontSize:
+			textList.append(fontSize)
+	if  formatConfig["reportColor"]:
+		color=attrs.get("color")
+		oldColor=attrsCache.get("color") if attrsCache is not None else None
+		backgroundColor=attrs.get("background-color")
+		oldBackgroundColor=attrsCache.get("background-color") if attrsCache is not None else None
+		if color and backgroundColor and color!=oldColor and backgroundColor!=oldBackgroundColor:
+			# Translators: Reported when both the text and background colors change.
+			# {color} will be replaced with the text color.
+			# {backgroundColor} will be replaced with the background color.
+			textList.append(_("{color} on {backgroundColor}").format(
+				color=color.name if isinstance(color,colors.RGB) else unicode(color),
+				backgroundColor=backgroundColor.name if isinstance(backgroundColor,colors.RGB) else unicode(backgroundColor)))
+		elif color and color!=oldColor:
+			# Translators: Reported when the text color changes (but not the background color).
+			# {color} will be replaced with the text color.
+			textList.append(_("{color}").format(color=color.name if isinstance(color,colors.RGB) else unicode(color)))
+		elif backgroundColor and backgroundColor!=oldBackgroundColor:
+			# Translators: Reported when the background color changes (but not the text color).
+			# {backgroundColor} will be replaced with the background color.
+			textList.append(_("{backgroundColor} background").format(backgroundColor=backgroundColor.name if isinstance(backgroundColor,colors.RGB) else unicode(backgroundColor)))
+	if  formatConfig["reportLineNumber"]:
+		lineNumber=attrs.get("line-number")
+		oldLineNumber=attrsCache.get("line-number") if attrsCache is not None else None
+		if lineNumber is not None and lineNumber!=oldLineNumber:
+			# Translators: Indicates the line number of the text.
+			# %s will be replaced with the line number.
+			text=_("line %s")%lineNumber
+			textList.append(text)
+	if  formatConfig["reportRevisions"]:
+		revision=attrs.get("revision")
+		oldRevision=attrsCache.get("revision") if attrsCache is not None else None
+		if (revision or oldRevision is not None) and revision!=oldRevision:
+			# Translators: Reported when text is revised.
+			text=(_("revised %s"%revision) if revision
+				# Translators: Reported when text is not revised.
+				else _("unrevised"))
+			textList.append(text)
+	if  formatConfig["reportFontAttributes"]:
+		bold=attrs.get("bold")
+		oldBold=attrsCache.get("bold") if attrsCache is not None else None
+		if (bold or oldBold is not None) and bold!=oldBold:
+			# Translators: Reported when text is bolded.
+			text=(_("bold") if bold
+				# Translators: Reported when text is not bolded.
+				else _("no bold"))
+			textList.append(text)
+		italic=attrs.get("italic")
+		oldItalic=attrsCache.get("italic") if attrsCache is not None else None
+		if (italic or oldItalic is not None) and italic!=oldItalic:
+			# Translators: Reported when text is italicized.
+			text=(_("italic") if italic
+				# Translators: Reported when text is not italicized.
+				else _("no italic"))
+			textList.append(text)
+		strikethrough=attrs.get("strikethrough")
+		oldStrikethrough=attrsCache.get("strikethrough") if attrsCache is not None else None
+		if (strikethrough or oldStrikethrough is not None) and strikethrough!=oldStrikethrough:
+			# Translators: Reported when text is formatted with strikethrough.
+			# See http://en.wikipedia.org/wiki/Strikethrough
+			text=(_("strikethrough") if strikethrough
+				# Translators: Reported when text is formatted without strikethrough.
+				# See http://en.wikipedia.org/wiki/Strikethrough
+				else _("no strikethrough"))
+			textList.append(text)
+		underline=attrs.get("underline")
+		oldUnderline=attrsCache.get("underline") if attrsCache is not None else None
+		if (underline or oldUnderline is not None) and underline!=oldUnderline:
+			# Translators: Reported when text is underlined.
+			text=(_("underlined") if underline
+				# Translators: Reported when text is not underlined.
+				else _("not underlined"))
+			textList.append(text)
+		textPosition=attrs.get("text-position")
+		oldTextPosition=attrsCache.get("text-position") if attrsCache is not None else None
+		if (textPosition or oldTextPosition is not None) and textPosition!=oldTextPosition:
+			textPosition=textPosition.lower() if textPosition else textPosition
+			if textPosition=="super":
+				# Translators: Reported for superscript text.
+				text=_("superscript")
+			elif textPosition=="sub":
+				# Translators: Reported for subscript text.
+				text=_("subscript")
+			else:
+				# Translators: Reported for text which is at the baseline position;
+				# i.e. not superscript or subscript.
+				text=_("baseline")
+			textList.append(text)
+	if formatConfig["reportAlignment"]:
+		textAlign=attrs.get("text-align")
+		oldTextAlign=attrsCache.get("text-align") if attrsCache is not None else None
+		if (textAlign or oldTextAlign is not None) and textAlign!=oldTextAlign:
+			textAlign=textAlign.lower() if textAlign else textAlign
+			if textAlign=="left":
+				# Translators: Reported when text is left-aligned.
+				text=_("align left")
+			elif textAlign=="center":
+				# Translators: Reported when text is centered.
+				text=_("align center")
+			elif textAlign=="right":
+				# Translators: Reported when text is right-aligned.
+				text=_("align right")
+			elif textAlign=="justify":
+				# Translators: Reported when text is justified.
+				# See http://en.wikipedia.org/wiki/Typographic_alignment#Justified
+				text=_("align justify")
+			elif textAlign=="distribute":
+				# Translators: Reported when text is justified with character spacing (Japanese etc) 
+				# See http://kohei.us/2010/01/21/distributed-text-justification/
+				text=_("align distributed")
+			else:
+				# Translators: Reported when text has reverted to default alignment.
+				text=_("align default")
+			textList.append(text)
+		verticalAlign=attrs.get("vertical-align")
+		oldverticalAlign=attrsCache.get("vertical-align") if attrsCache is not None else None
+		if (verticalAlign or oldverticalAlign is not None) and verticalAlign!=oldverticalAlign:
+			verticalAlign=verticalAlign.lower() if verticalAlign else verticalAlign
+			if verticalAlign=="top":
+				# Translators: Reported when text is vertically top-aligned.
+				text=_("vertical align top")
+			elif verticalAlign in("center","middle"):
+				# Translators: Reported when text is vertically middle aligned.
+				text=_("vertical align middle")
+			elif verticalAlign=="bottom":
+				# Translators: Reported when text is vertically bottom-aligned.
+				text=_("vertical align bottom")
+			elif verticalAlign=="baseline":
+				# Translators: Reported when text is vertically aligned on the baseline. 
+				text=_("vertical align baseline")
+			elif verticalAlign=="justify":
+				# Translators: Reported when text is vertically justified.
+				text=_("vertical align justified")
+			elif verticalAlign=="distributed":
+				# Translators: Reported when text is vertically justified but with character spacing (For some Asian content). 
+				text=_("vertical align distributed") 
+			else:
+				# Translators: Reported when text has reverted to default vertical alignment.
+				text=_("vertical align default")
+			textList.append(text)
+	if formatConfig["reportParagraphIndentation"]:
+		indentLabels={
+			'left-indent':(
+				# Translators: the label for paragraph format left indent
+				_("left indent"),
+				# Translators: the message when there is no paragraph format left indent
+				_("no left indent"),
+			),
+			'right-indent':(
+				# Translators: the label for paragraph format right indent
+				_("right indent"),
+				# Translators: the message when there is no paragraph format right indent
+				_("no right indent"),
+			),
+			'hanging-indent':(
+				# Translators: the label for paragraph format hanging indent
+				_("hanging indent"),
+				# Translators: the message when there is no paragraph format hanging indent
+				_("no hanging indent"),
+			),
+			'first-line-indent':(
+				# Translators: the label for paragraph format first line indent 
+				_("first line indent"),
+				# Translators: the message when there is no paragraph format first line indent
+				_("no first line indent"),
+			),
+		}
+		for attr,(label,noVal) in indentLabels.iteritems():
+			newVal=attrs.get(attr)
+			oldVal=attrsCache.get(attr) if attrsCache else None
+			if (newVal or oldVal is not None) and newVal!=oldVal:
+				if newVal:
+					textList.append(u"%s %s"%(label,newVal))
+				else:
+					textList.append(noVal)
+	if  formatConfig["reportLinks"]:
+		link=attrs.get("link")
+		oldLink=attrsCache.get("link") if attrsCache is not None else None
+		if (link or oldLink is not None) and link!=oldLink:
+			text=_("link") if link else _("out of %s")%_("link")
+			textList.append(text)
+	if  formatConfig["reportComments"]:
+		comment=attrs.get("comment")
+		oldComment=attrsCache.get("comment") if attrsCache is not None else None
+		if (comment or oldComment is not None) and comment!=oldComment:
+			if comment:
+				# Translators: Reported when text contains a comment.
+				text=_("has comment")
+				textList.append(text)
+			elif extraDetail:
+				# Translators: Reported when text no longer contains a comment.
+				text=_("out of comment")
+				textList.append(text)
+	if formatConfig["reportSpellingErrors"]:
+		invalidSpelling=attrs.get("invalid-spelling")
+		oldInvalidSpelling=attrsCache.get("invalid-spelling") if attrsCache is not None else None
+		if (invalidSpelling or oldInvalidSpelling is not None) and invalidSpelling!=oldInvalidSpelling:
+			if invalidSpelling:
+				# Translators: Reported when text contains a spelling error.
+				text=_("spelling error")
+			elif extraDetail:
+				# Translators: Reported when moving out of text containing a spelling error.
+				text=_("out of spelling error")
+			else:
+				text=""
+			if text:
+				textList.append(text)
+	if unit in (textInfos.UNIT_LINE,textInfos.UNIT_SENTENCE,textInfos.UNIT_PARAGRAPH,textInfos.UNIT_READINGCHUNK):
+		linePrefix=attrs.get("line-prefix")
+		if linePrefix:
+			textList.append(linePrefix)
+	if attrsCache is not None:
+		attrsCache.clear()
+		attrsCache.update(attrs)
+	return CHUNK_SEPARATOR.join(textList)
+
+def getTableInfoSpeech(tableInfo,oldTableInfo,extraDetail=False):
+	if tableInfo is None and oldTableInfo is None:
+		return ""
+	if tableInfo is None and oldTableInfo is not None:
+		# Translators: Indicates end of a table.
+		return _("out of table")
+	if not oldTableInfo or tableInfo.get("table-id")!=oldTableInfo.get("table-id"):
+		newTable=True
+	else:
+		newTable=False
+	textList=[]
+	if newTable:
+		columnCount=tableInfo.get("column-count",0)
+		rowCount=tableInfo.get("row-count",0)
+		# Translators: reports number of columns and rows in a table (example output: table with 3 columns and 5 rows).
+		text=_("table with {columnCount} columns and {rowCount} rows").format(columnCount=columnCount,rowCount=rowCount)
+		textList.append(text)
+	oldColumnNumber=oldTableInfo.get("column-number",0) if oldTableInfo else 0
+	columnNumber=tableInfo.get("column-number",0)
+	if columnNumber!=oldColumnNumber:
+		textList.append(_("column %s")%columnNumber)
+	oldRowNumber=oldTableInfo.get("row-number",0) if oldTableInfo else 0
+	rowNumber=tableInfo.get("row-number",0)
+	if rowNumber!=oldRowNumber:
+		textList.append(_("row %s")%rowNumber)
+	return " ".join(textList)
+
+re_last_pause=re.compile(ur"^(.*(?<=[^\s.!?])[.!?][\"'”’)]?(?:\s+|$))(.*$)",re.DOTALL|re.UNICODE)
+
+def speakWithoutPauses(speechSequence,detectBreaks=True):
+	"""
+	Speaks the speech sequences given over multiple calls, only sending to the synth at acceptable phrase or sentence boundaries, or when given None for the speech sequence.
+	"""
+	lastStartIndex=0
+	#Break on all explicit break commands
+	if detectBreaks and speechSequence:
+		sequenceLen=len(speechSequence)
+		for index in xrange(sequenceLen):
+			if isinstance(speechSequence[index],BreakCommand):
+				if index>0 and lastStartIndex<index:
+					speakWithoutPauses(speechSequence[lastStartIndex:index],detectBreaks=False)
+				speakWithoutPauses(None)
+				lastStartIndex=index+1
+		if lastStartIndex<sequenceLen:
+			speakWithoutPauses(speechSequence[lastStartIndex:],detectBreaks=False)
+		return
+	finalSpeechSequence=[] #To be spoken now
+	pendingSpeechSequence=[] #To be saved off for speaking  later
+	if speechSequence is None: #Requesting flush
+		if speakWithoutPauses._pendingSpeechSequence: 
+			#Place the last incomplete phrase in to finalSpeechSequence to be spoken now
+			finalSpeechSequence=speakWithoutPauses._pendingSpeechSequence
+			speakWithoutPauses._pendingSpeechSequence=[]
+	else: #Handling normal speech
+		#Scan the given speech and place all completed phrases in finalSpeechSequence to be spoken,
+		#And place the final incomplete phrase in pendingSpeechSequence
+		for index in xrange(len(speechSequence)-1,-1,-1): 
+			item=speechSequence[index]
+			if isinstance(item,basestring):
+				m=re_last_pause.match(item)
+				if m:
+					before,after=m.groups()
+					if after:
+						pendingSpeechSequence.append(after)
+					if before:
+						finalSpeechSequence.extend(speakWithoutPauses._pendingSpeechSequence)
+						speakWithoutPauses._pendingSpeechSequence=[]
+						finalSpeechSequence.extend(speechSequence[0:index])
+						finalSpeechSequence.append(before)
+						# Apply the last language change to the pending sequence.
+						# This will need to be done for any other speech change commands introduced in future.
+						for changeIndex in xrange(index-1,-1,-1):
+							change=speechSequence[changeIndex]
+							if not isinstance(change,LangChangeCommand):
+								continue
+							pendingSpeechSequence.append(change)
+							break
+						break
+				else:
+					pendingSpeechSequence.append(item)
+			else:
+				pendingSpeechSequence.append(item)
+		if pendingSpeechSequence:
+			pendingSpeechSequence.reverse()
+			speakWithoutPauses._pendingSpeechSequence.extend(pendingSpeechSequence)
+	#Scan the final speech sequence backwards
+	for item in reversed(finalSpeechSequence):
+		if isinstance(item,IndexCommand):
+			speakWithoutPauses.lastSentIndex=item.index
+			break
+	if finalSpeechSequence:
+		speak(finalSpeechSequence)
+speakWithoutPauses.lastSentIndex=None
+speakWithoutPauses._pendingSpeechSequence=[]
+
+
+class SpeechCommand(object):
+	"""
+	The base class for objects that can be inserted between string of text for parituclar speech functions that convey  things such as indexing or voice parameter changes.
+	"""
+
+class IndexCommand(SpeechCommand):
+	"""Represents an index within some speech."""
+
+	def __init__(self,index):
+		"""
+		@param index: the value of this index
+		@type index: integer
+		"""
+		if not isinstance(index,int): raise ValueError("index must be int, not %s"%type(index))
+		self.index=index
+
+	def __repr__(self):
+		return "IndexCommand(%r)" % self.index
+
+class CharacterModeCommand(object):
+	"""Turns character mode on and off for speech synths."""
+
+	def __init__(self,state):
+		"""
+		@param state: if true character mode is on, if false its turned off.
+		@type state: boolean
+		"""
+		if not isinstance(state,bool): raise ValueError("state must be boolean, not %s"%type(state))
+		self.state=state
+
+	def __repr__(self):
+		return "CharacterModeCommand(%r)" % self.state
+
+class LangChangeCommand(SpeechCommand):
+	"""A command to switch the language within speech."""
+
+	def __init__(self,lang):
+		"""
+		@param lang: the language to switch to: If None then the NVDA locale will be used.
+		@type lang: string
+		"""
+		self.lang=lang # if lang else languageHandler.getLanguage()
+
+	def __repr__(self):
+		return "LangChangeCommand (%r)"%self.lang
+
+class BreakCommand(object):
+	"""Forces speakWithoutPauses to flush its buffer and therefore break the sentence at this point."""